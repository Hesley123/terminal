// Copyright (c) Microsoft Corporation.
// Licensed under the MIT license.

#include "pch.h"
#include "TerminalPage.h"
#include "Utils.h"
#include "../../types/inc/utils.hpp"

#include <filesystem>
#include <LibraryResources.h>

#include "TerminalPage.g.cpp"
#include <winrt/Windows.Storage.h>

#include "TabRowControl.h"
#include "ColorHelper.h"
#include "DebugTapConnection.h"
#include "SettingsTab.h"
#include "RenameWindowRequestedArgs.g.cpp"
#include "AdminWarningPlaceholder.h"
#include "../inc/WindowingBehavior.h"

#include <til/latch.h>

using namespace winrt;
using namespace winrt::Windows::Foundation::Collections;
using namespace winrt::Windows::UI::Xaml;
using namespace winrt::Windows::UI::Xaml::Controls;
using namespace winrt::Windows::UI::Core;
using namespace winrt::Windows::System;
using namespace winrt::Windows::ApplicationModel::DataTransfer;
using namespace winrt::Windows::UI::Text;
using namespace winrt::Microsoft::Terminal;
using namespace winrt::Microsoft::Terminal::Control;
using namespace winrt::Microsoft::Terminal::TerminalConnection;
using namespace winrt::Microsoft::Terminal::Settings::Model;
using namespace ::TerminalApp;
using namespace ::Microsoft::Console;
using namespace std::chrono_literals;

#define HOOKUP_ACTION(action) _actionDispatch->action({ this, &TerminalPage::_Handle##action });

namespace winrt
{
    namespace MUX = Microsoft::UI::Xaml;
    namespace WUX = Windows::UI::Xaml;
    using IInspectable = Windows::Foundation::IInspectable;
    using VirtualKeyModifiers = Windows::System::VirtualKeyModifiers;
}

namespace winrt::TerminalApp::implementation
{
    TerminalPage::TerminalPage() :
        _tabs{ winrt::single_threaded_observable_vector<TerminalApp::TabBase>() },
        _mruTabs{ winrt::single_threaded_observable_vector<TerminalApp::TabBase>() },
        _startupActions{ winrt::single_threaded_vector<ActionAndArgs>() },
        _hostingHwnd{}
    {
        InitializeComponent();
    }

    // Method Description:
    // - implements the IInitializeWithWindow interface from shobjidl_core.
    HRESULT TerminalPage::Initialize(HWND hwnd)
    {
        _hostingHwnd = hwnd;
        return S_OK;
    }

    // Function Description:
    // - Recursively check our commands to see if there's a keybinding for
    //   exactly their action. If there is, label that command with the text
    //   corresponding to that key chord.
    // - Will recurse into nested commands as well.
    // Arguments:
    // - settings: The settings who's keybindings we should use to look up the key chords from
    // - commands: The list of commands to label.
    static void _recursiveUpdateCommandKeybindingLabels(CascadiaSettings settings,
                                                        IMapView<winrt::hstring, Command> commands)
    {
        for (const auto& nameAndCmd : commands)
        {
            const auto& command = nameAndCmd.Value();
            if (command.HasNestedCommands())
            {
                _recursiveUpdateCommandKeybindingLabels(settings, command.NestedCommands());
            }
            else
            {
                // If there's a keybinding that's bound to exactly this command,
                // then get the keychord and display it as a
                // part of the command in the UI.
                // We specifically need to do this for nested commands.
                const auto keyChord{ settings.ActionMap().GetKeyBindingForAction(command.ActionAndArgs().Action(), command.ActionAndArgs().Args()) };
                command.RegisterKey(keyChord);
            }
        }
    }

    void TerminalPage::SetSettings(CascadiaSettings settings, bool needRefreshUI)
    {
        _settings = settings;

        // Make sure to _UpdateCommandsForPalette before
        // _RefreshUIForSettingsReload. _UpdateCommandsForPalette will make
        // sure the KeyChordText of Commands is updated, which needs to
        // happen before the Settings UI is reloaded and tries to re-read
        // those values.
        _UpdateCommandsForPalette();
        CommandPalette().SetActionMap(_settings.ActionMap());

        if (needRefreshUI)
        {
            _RefreshUIForSettingsReload();
        }

        // Upon settings update we reload the system settings for scrolling as well.
        // TODO: consider reloading this value periodically.
        _systemRowsToScroll = _ReadSystemRowsToScroll();
    }

    bool TerminalPage::IsElevated() const noexcept
    {
        // use C++11 magic statics to make sure we only do this once.
        // This won't change over the lifetime of the application

        static const bool isElevated = []() {
            // *** THIS IS A SINGLETON ***
            auto result = false;

            // GH#2455 - Make sure to try/catch calls to Application::Current,
            // because that _won't_ be an instance of TerminalApp::App in the
            // LocalTests
            try
            {
                result = ::winrt::Windows::UI::Xaml::Application::Current().as<::winrt::TerminalApp::App>().Logic().IsElevated();
            }
            CATCH_LOG();
            return result;
        }();

        return isElevated;
    }

    void TerminalPage::Create()
    {
        // Hookup the key bindings
        _HookupKeyBindings(_settings.ActionMap());

        _tabContent = this->TabContent();
        _tabRow = this->TabRow();
        _tabView = _tabRow.TabView();
        _rearranging = false;

        const auto isElevated = IsElevated();

        if (_settings.GlobalSettings().UseAcrylicInTabRow())
        {
            const auto res = Application::Current().Resources();

            const auto lightKey = winrt::box_value(L"Light");
            const auto darkKey = winrt::box_value(L"Dark");
            const auto tabViewBackgroundKey = winrt::box_value(L"TabViewBackground");

            for (auto const& dictionary : res.MergedDictionaries())
            {
                // Don't change MUX resources
                if (dictionary.Source())
                {
                    continue;
                }

                for (auto const& kvPair : dictionary.ThemeDictionaries())
                {
                    const auto themeDictionary = kvPair.Value().as<winrt::Windows::UI::Xaml::ResourceDictionary>();

                    if (themeDictionary.HasKey(tabViewBackgroundKey))
                    {
                        const auto backgroundSolidBrush = themeDictionary.Lookup(tabViewBackgroundKey).as<Media::SolidColorBrush>();

                        const til::color backgroundColor = backgroundSolidBrush.Color();

                        const auto acrylicBrush = Media::AcrylicBrush();
                        acrylicBrush.BackgroundSource(Media::AcrylicBackgroundSource::HostBackdrop);
                        acrylicBrush.FallbackColor(backgroundColor);
                        acrylicBrush.TintColor(backgroundColor);
                        acrylicBrush.TintOpacity(0.5);

                        themeDictionary.Insert(tabViewBackgroundKey, acrylicBrush);
                    }
                }
            }
        }

        _tabRow.PointerMoved({ get_weak(), &TerminalPage::_RestorePointerCursorHandler });
        _tabView.CanReorderTabs(!isElevated);
        _tabView.CanDragTabs(!isElevated);
        _tabView.TabDragStarting({ get_weak(), &TerminalPage::_TabDragStarted });
        _tabView.TabDragCompleted({ get_weak(), &TerminalPage::_TabDragCompleted });

        auto tabRowImpl = winrt::get_self<implementation::TabRowControl>(_tabRow);
        _newTabButton = tabRowImpl->NewTabButton();

        if (_settings.GlobalSettings().ShowTabsInTitlebar())
        {
            // Remove the TabView from the page. We'll hang on to it, we need to
            // put it in the titlebar.
            uint32_t index = 0;
            if (this->Root().Children().IndexOf(_tabRow, index))
            {
                this->Root().Children().RemoveAt(index);
            }

            // Inform the host that our titlebar content has changed.
            _SetTitleBarContentHandlers(*this, _tabRow);
        }

        // Hookup our event handlers to the ShortcutActionDispatch
        _RegisterActionCallbacks();

        // Hook up inbound connection event handler
        ConptyConnection::NewConnection({ this, &TerminalPage::_OnNewConnection });

        //Event Bindings (Early)
        _newTabButton.Click([weakThis{ get_weak() }](auto&&, auto&&) {
            if (auto page{ weakThis.get() })
            {
                page->_OpenNewTerminal(NewTerminalArgs());
            }
        });
        _newTabButton.Drop([weakThis{ get_weak() }](Windows::Foundation::IInspectable const&, winrt::Windows::UI::Xaml::DragEventArgs e) {
            if (auto page{ weakThis.get() })
            {
                page->NewTerminalByDrop(e);
            }
        });
        _tabView.SelectionChanged({ this, &TerminalPage::_OnTabSelectionChanged });
        _tabView.TabCloseRequested({ this, &TerminalPage::_OnTabCloseRequested });
        _tabView.TabItemsChanged({ this, &TerminalPage::_OnTabItemsChanged });

        _CreateNewTabFlyout();

        _UpdateTabWidthMode();

        _tabContent.SizeChanged({ this, &TerminalPage::_OnContentSizeChanged });

        // When the visibility of the command palette changes to "collapsed",
        // the palette has been closed. Toss focus back to the currently active
        // control.
        CommandPalette().RegisterPropertyChangedCallback(UIElement::VisibilityProperty(), [this](auto&&, auto&&) {
            if (CommandPalette().Visibility() == Visibility::Collapsed)
            {
                _FocusActiveControl(nullptr, nullptr);
            }
        });
        CommandPalette().DispatchCommandRequested({ this, &TerminalPage::_OnDispatchCommandRequested });
        CommandPalette().CommandLineExecutionRequested({ this, &TerminalPage::_OnCommandLineExecutionRequested });
        CommandPalette().SwitchToTabRequested({ this, &TerminalPage::_OnSwitchToTabRequested });
        CommandPalette().PreviewAction({ this, &TerminalPage::_PreviewActionHandler });

        // Settings AllowDependentAnimations will affect whether animations are
        // enabled application-wide, so we don't need to check it each time we
        // want to create an animation.
        WUX::Media::Animation::Timeline::AllowDependentAnimations(!_settings.GlobalSettings().DisableAnimations());

        // Once the page is actually laid out on the screen, trigger all our
        // startup actions. Things like Panes need to know at least how big the
        // window will be, so they can subdivide that space.
        //
        // _OnFirstLayout will remove this handler so it doesn't get called more than once.
        _layoutUpdatedRevoker = _tabContent.LayoutUpdated(winrt::auto_revoke, { this, &TerminalPage::_OnFirstLayout });

        _isAlwaysOnTop = _settings.GlobalSettings().AlwaysOnTop();

        // DON'T set up Toasts/TeachingTips here. They should be loaded and
        // initialized the first time they're opened, in whatever method opens
        // them.

        // Setup mouse vanish attributes
        SystemParametersInfoW(SPI_GETMOUSEVANISH, 0, &_shouldMouseVanish, false);

        _tabRow.ShowElevationShield(IsElevated() && _settings.GlobalSettings().ShowAdminShield());

        // Store cursor, so we can restore it, e.g., after mouse vanishing
        // (we'll need to adapt this logic once we make cursor context aware)
        try
        {
            _defaultPointerCursor = CoreWindow::GetForCurrentThread().PointerCursor();
        }
        CATCH_LOG();

        ShowSetAsDefaultInfoBar();
    }

    // Method Description;
    // - Checks if the current terminal window should load or save its layout information.
    // Arguments:
    // - settings: The settings to use as this may be called before the page is
    //   fully initialized.
    // Return Value:
    // - true if the ApplicationState should be used.
    bool TerminalPage::ShouldUsePersistedLayout(CascadiaSettings& settings) const
    {
        return Feature_PersistedWindowLayout::IsEnabled() &&
               settings.GlobalSettings().FirstWindowPreference() == FirstWindowPreference::PersistedWindowLayout;
    }

    // Method Description;
    // - Checks if the current window is configured to load a particular layout
    // Arguments:
    // - settings: The settings to use as this may be called before the page is
    //   fully initialized.
    // Return Value:
    // - non-null if there is a particular saved layout to use
    std::optional<uint32_t> TerminalPage::LoadPersistedLayoutIdx(CascadiaSettings& settings) const
    {
        return ShouldUsePersistedLayout(settings) ? _loadFromPersistedLayoutIdx : std::nullopt;
    }

    WindowLayout TerminalPage::LoadPersistedLayout(CascadiaSettings& settings) const
    {
        if (const auto idx = LoadPersistedLayoutIdx(settings))
        {
            const auto i = idx.value();
            const auto layouts = ApplicationState::SharedInstance().PersistedWindowLayouts();
            if (layouts && layouts.Size() > i)
            {
                return layouts.GetAt(i);
            }
        }
        return nullptr;
    }

    winrt::fire_and_forget TerminalPage::NewTerminalByDrop(winrt::Windows::UI::Xaml::DragEventArgs& e)
    {
        Windows::Foundation::Collections::IVectorView<Windows::Storage::IStorageItem> items;
        try
        {
            items = co_await e.DataView().GetStorageItemsAsync();
        }
        CATCH_LOG();

        if (items.Size() == 1)
        {
            std::filesystem::path path(items.GetAt(0).Path().c_str());
            if (!std::filesystem::is_directory(path))
            {
                path = path.parent_path();
            }

            NewTerminalArgs args;
            args.StartingDirectory(winrt::hstring{ path.wstring() });
            this->_OpenNewTerminal(args);

            TraceLoggingWrite(
                g_hTerminalAppProvider,
                "NewTabByDragDrop",
                TraceLoggingDescription("Event emitted when the user drag&drops onto the new tab button"),
                TraceLoggingKeyword(MICROSOFT_KEYWORD_MEASURES),
                TelemetryPrivacyDataTag(PDT_ProductAndServicePerformance));
        }
    }

    // Method Description:
    // - This method is called once command palette action was chosen for dispatching
    //   We'll use this event to dispatch this command.
    // Arguments:
    // - command - command to dispatch
    // Return Value:
    // - <none>
    void TerminalPage::_OnDispatchCommandRequested(const IInspectable& /*sender*/, const Microsoft::Terminal::Settings::Model::Command& command)
    {
        const auto& actionAndArgs = command.ActionAndArgs();
        _actionDispatch->DoAction(actionAndArgs);
    }

    // Method Description:
    // - This method is called once command palette command line was chosen for execution
    //   We'll use this event to create a command line execution command and dispatch it.
    // Arguments:
    // - command - command to dispatch
    // Return Value:
    // - <none>
    void TerminalPage::_OnCommandLineExecutionRequested(const IInspectable& /*sender*/, const winrt::hstring& commandLine)
    {
        ExecuteCommandlineArgs args{ commandLine };
        ActionAndArgs actionAndArgs{ ShortcutAction::ExecuteCommandline, args };
        _actionDispatch->DoAction(actionAndArgs);
    }

    // Method Description:
    // - This method is called once on startup, on the first LayoutUpdated event.
    //   We'll use this event to know that we have an ActualWidth and
    //   ActualHeight, so we can now attempt to process our list of startup
    //   actions.
    // - We'll remove this event handler when the event is first handled.
    // - If there are no startup actions, we'll open a single tab with the
    //   default profile.
    // Arguments:
    // - <unused>
    // Return Value:
    // - <none>
    void TerminalPage::_OnFirstLayout(const IInspectable& /*sender*/, const IInspectable& /*eventArgs*/)
    {
        // Only let this succeed once.
        _layoutUpdatedRevoker.revoke();

        // This event fires every time the layout changes, but it is always the
        // last one to fire in any layout change chain. That gives us great
        // flexibility in finding the right point at which to initialize our
        // renderer (and our terminal). Any earlier than the last layout update
        // and we may not know the terminal's starting size.
        if (_startupState == StartupState::NotInitialized)
        {
            _startupState = StartupState::InStartup;

            // If we are provided with an index, the cases where we have
            // commandline args and startup actions are already handled.
            if (const auto layout = LoadPersistedLayout(_settings))
            {
                if (layout.TabLayout().Size() > 0)
                {
                    _startupActions = layout.TabLayout();
                }
            }

            ProcessStartupActions(_startupActions, true);

            // If we were told that the COM server needs to be started to listen for incoming
            // default application connections, start it now.
            // This MUST be done after we've registered the event listener for the new connections
            // or the COM server might start receiving requests on another thread and dispatch
            // them to nowhere.
            _StartInboundListener();
        }
    }

    // Routine Description:
    // - Will start the listener for inbound console handoffs if we have already determined
    //   that we should do so.
    // NOTE: Must be after TerminalPage::_OnNewConnection has been connected up.
    // Arguments:
    // - <unused> - Looks at _shouldStartInboundListener
    // Return Value:
    // - <none> - May fail fast if setup fails as that would leave us in a weird state.
    void TerminalPage::_StartInboundListener()
    {
        if (_shouldStartInboundListener)
        {
            _shouldStartInboundListener = false;

            try
            {
                winrt::Microsoft::Terminal::TerminalConnection::ConptyConnection::StartInboundListener();
            }
            // If we failed to start the listener, it will throw.
            // We don't want to fail fast here because if a peasant has some trouble with
            // starting the listener, we don't want it to crash and take all its tabs down
            // with it.
            catch (...)
            {
                LOG_CAUGHT_EXCEPTION();
            }
        }
    }

    // Method Description:
    // - Process all the startup actions in the provided list of startup
    //   actions. We'll do this all at once here.
    // Arguments:
    // - actions: a winrt vector of actions to process. Note that this must NOT
    //   be an IVector&, because we need the collection to be accessible on the
    //   other side of the co_await.
    // - initial: if true, we're parsing these args during startup, and we
    //   should fire an Initialized event.
    // - cwd: If not empty, we should try switching to this provided directory
    //   while processing these actions. This will allow something like `wt -w 0
    //   nt -d .` from inside another directory to work as expected.
    // Return Value:
    // - <none>
    winrt::fire_and_forget TerminalPage::ProcessStartupActions(Windows::Foundation::Collections::IVector<ActionAndArgs> actions,
                                                               const bool initial,
                                                               const winrt::hstring cwd)
    {
        auto weakThis{ get_weak() };

        // Handle it on a subsequent pass of the UI thread.
        co_await winrt::resume_foreground(Dispatcher(), CoreDispatcherPriority::Normal);

        // If the caller provided a CWD, switch to that directory, then switch
        // back once we're done. This looks weird though, because we have to set
        // up the scope_exit _first_. We'll release the scope_exit if we don't
        // actually need it.
        std::wstring originalCwd{ wil::GetCurrentDirectoryW<std::wstring>() };
        auto restoreCwd = wil::scope_exit([&originalCwd]() {
            // ignore errors, we'll just power on through. We'd rather do
            // something rather than fail silently if the directory doesn't
            // actually exist.
            LOG_IF_WIN32_BOOL_FALSE(SetCurrentDirectory(originalCwd.c_str()));
        });
        if (cwd.empty())
        {
            restoreCwd.release();
        }
        else
        {
            // ignore errors, we'll just power on through. We'd rather do
            // something rather than fail silently if the directory doesn't
            // actually exist.
            LOG_IF_WIN32_BOOL_FALSE(SetCurrentDirectory(cwd.c_str()));
        }

        if (auto page{ weakThis.get() })
        {
            for (const auto& action : actions)
            {
                if (auto page{ weakThis.get() })
                {
                    _actionDispatch->DoAction(action);
                }
                else
                {
                    co_return;
                }
            }

            // GH#6586: now that we're done processing all startup commands,
            // focus the active control. This will work as expected for both
            // commandline invocations and for `wt` action invocations.
            if (const auto control = _GetActiveControl())
            {
                control.Focus(FocusState::Programmatic);
            }
        }
        if (initial)
        {
            _CompleteInitialization();
        }
    }

    // Method Description:
    // - Perform and steps that need to be done once our initial state is all
    //   set up. This includes entering fullscreen mode and firing our
    //   Initialized event.
    // Arguments:
    // - <none>
    // Return Value:
    // - <none>
    void TerminalPage::_CompleteInitialization()
    {
        _startupState = StartupState::Initialized;
        _InitializedHandlers(*this, nullptr);
    }

    // Method Description:
    // - Show a dialog with "About" information. Displays the app's Display
    //   Name, version, getting started link, documentation link, release
    //   Notes link, and privacy policy link.
    void TerminalPage::_ShowAboutDialog()
    {
        if (auto presenter{ _dialogPresenter.get() })
        {
            presenter.ShowDialog(FindName(L"AboutDialog").try_as<WUX::Controls::ContentDialog>());
        }
    }

    winrt::hstring TerminalPage::ApplicationDisplayName()
    {
        return CascadiaSettings::ApplicationDisplayName();
    }

    winrt::hstring TerminalPage::ApplicationVersion()
    {
        return CascadiaSettings::ApplicationVersion();
    }

    void TerminalPage::_ThirdPartyNoticesOnClick(const IInspectable& /*sender*/, const Windows::UI::Xaml::RoutedEventArgs& /*eventArgs*/)
    {
        std::filesystem::path currentPath{ wil::GetModuleFileNameW<std::wstring>(nullptr) };
        currentPath.replace_filename(L"NOTICE.html");
        ShellExecute(nullptr, nullptr, currentPath.c_str(), nullptr, nullptr, SW_SHOW);
    }

    // Method Description:
    // - Displays a dialog to warn the user that they are about to close all open windows.
    //   Once the user clicks the OK button, shut down the application.
    //   If cancel is clicked, the dialog will close.
    // - Only one dialog can be visible at a time. If another dialog is visible
    //   when this is called, nothing happens. See _ShowDialog for details
    winrt::Windows::Foundation::IAsyncOperation<ContentDialogResult> TerminalPage::_ShowQuitDialog()
    {
        if (auto presenter{ _dialogPresenter.get() })
        {
            co_return co_await presenter.ShowDialog(FindName(L"QuitDialog").try_as<WUX::Controls::ContentDialog>());
        }
        co_return ContentDialogResult::None;
    }

    // Method Description:
    // - Displays a dialog for warnings found while closing the terminal app using
    //   key binding with multiple tabs opened. Display messages to warn user
    //   that more than 1 tab is opened, and once the user clicks the OK button, remove
    //   all the tabs and shut down and app. If cancel is clicked, the dialog will close
    // - Only one dialog can be visible at a time. If another dialog is visible
    //   when this is called, nothing happens. See _ShowDialog for details
    winrt::Windows::Foundation::IAsyncOperation<ContentDialogResult> TerminalPage::_ShowCloseWarningDialog()
    {
        if (auto presenter{ _dialogPresenter.get() })
        {
            co_return co_await presenter.ShowDialog(FindName(L"CloseAllDialog").try_as<WUX::Controls::ContentDialog>());
        }
        co_return ContentDialogResult::None;
    }

    // Method Description:
    // - Displays a dialog for warnings found while closing the terminal tab marked as read-only
    winrt::Windows::Foundation::IAsyncOperation<ContentDialogResult> TerminalPage::_ShowCloseReadOnlyDialog()
    {
        if (auto presenter{ _dialogPresenter.get() })
        {
            co_return co_await presenter.ShowDialog(FindName(L"CloseReadOnlyDialog").try_as<WUX::Controls::ContentDialog>());
        }
        co_return ContentDialogResult::None;
    }

    // Method Description:
    // - Displays a dialog to warn the user about the fact that the text that
    //   they are trying to paste contains the "new line" character which can
    //   have the effect of starting commands without the user's knowledge if
    //   it is pasted on a shell where the "new line" character marks the end
    //   of a command.
    // - Only one dialog can be visible at a time. If another dialog is visible
    //   when this is called, nothing happens. See _ShowDialog for details
    winrt::Windows::Foundation::IAsyncOperation<ContentDialogResult> TerminalPage::_ShowMultiLinePasteWarningDialog()
    {
        if (auto presenter{ _dialogPresenter.get() })
        {
            co_return co_await presenter.ShowDialog(FindName(L"MultiLinePasteDialog").try_as<WUX::Controls::ContentDialog>());
        }
        co_return ContentDialogResult::None;
    }

    // Method Description:
    // - Displays a dialog to warn the user about the fact that the text that
    //   they are trying to paste is very long, in case they did not mean to
    //   paste it but pressed the paste shortcut by accident.
    // - Only one dialog can be visible at a time. If another dialog is visible
    //   when this is called, nothing happens. See _ShowDialog for details
    winrt::Windows::Foundation::IAsyncOperation<ContentDialogResult> TerminalPage::_ShowLargePasteWarningDialog()
    {
        if (auto presenter{ _dialogPresenter.get() })
        {
            co_return co_await presenter.ShowDialog(FindName(L"LargePasteDialog").try_as<WUX::Controls::ContentDialog>());
        }
        co_return ContentDialogResult::None;
    }

    winrt::Windows::Foundation::IAsyncOperation<ContentDialogResult> TerminalPage::_ShowCommandlineApproveWarning()
    {
        if (auto presenter{ _dialogPresenter.get() })
        {
            co_return co_await presenter.ShowDialog(FindName(L"ApproveCommandlineWarning").try_as<WUX::Controls::ContentDialog>());
        }
        co_return ContentDialogResult::None;
    }

    // Method Description:
    // - Builds the flyout (dropdown) attached to the new tab button, and
    //   attaches it to the button. Populates the flyout with one entry per
    //   Profile, displaying the profile's name. Clicking each flyout item will
    //   open a new tab with that profile.
    //   Below the profiles are the static menu items: settings, command palette
    void TerminalPage::_CreateNewTabFlyout()
    {
        auto newTabFlyout = WUX::Controls::MenuFlyout{};
        newTabFlyout.Placement(WUX::Controls::Primitives::FlyoutPlacementMode::BottomEdgeAlignedLeft);

        auto actionMap = _settings.ActionMap();
        const auto defaultProfileGuid = _settings.GlobalSettings().DefaultProfile();
        // the number of profiles should not change in the loop for this to work
        auto const profileCount = gsl::narrow_cast<int>(_settings.ActiveProfiles().Size());
        for (int profileIndex = 0; profileIndex < profileCount; profileIndex++)
        {
            const auto profile = _settings.ActiveProfiles().GetAt(profileIndex);
            auto profileMenuItem = WUX::Controls::MenuFlyoutItem{};

            // Add the keyboard shortcuts based on the number of profiles defined
            // Look for a keychord that is bound to the equivalent
            // NewTab(ProfileIndex=N) action
            NewTerminalArgs newTerminalArgs{ profileIndex };
            NewTabArgs newTabArgs{ newTerminalArgs };
            auto profileKeyChord{ actionMap.GetKeyBindingForAction(ShortcutAction::NewTab, newTabArgs) };

            // make sure we find one to display
            if (profileKeyChord)
            {
                _SetAcceleratorForMenuItem(profileMenuItem, profileKeyChord);
            }

            auto profileName = profile.Name();
            profileMenuItem.Text(profileName);

            // If there's an icon set for this profile, set it as the icon for
            // this flyout item.
            if (!profile.Icon().empty())
            {
                const auto iconSource{ IconPathConverter().IconSourceWUX(profile.Icon()) };

                WUX::Controls::IconSourceElement iconElement;
                iconElement.IconSource(iconSource);
                profileMenuItem.Icon(iconElement);
                Automation::AutomationProperties::SetAccessibilityView(iconElement, Automation::Peers::AccessibilityView::Raw);
            }

            if (profile.Guid() == defaultProfileGuid)
            {
                // Contrast the default profile with others in font weight.
                profileMenuItem.FontWeight(FontWeights::Bold());
            }

            auto newTabRun = WUX::Documents::Run();
            newTabRun.Text(RS_(L"NewTabRun/Text"));
            auto newPaneRun = WUX::Documents::Run();
            newPaneRun.Text(RS_(L"NewPaneRun/Text"));
            newPaneRun.FontStyle(FontStyle::Italic);
            auto newWindowRun = WUX::Documents::Run();
            newWindowRun.Text(RS_(L"NewWindowRun/Text"));
            newWindowRun.FontStyle(FontStyle::Italic);

            auto textBlock = WUX::Controls::TextBlock{};
            textBlock.Inlines().Append(newTabRun);
            textBlock.Inlines().Append(WUX::Documents::LineBreak{});
            textBlock.Inlines().Append(newPaneRun);
            textBlock.Inlines().Append(WUX::Documents::LineBreak{});
            textBlock.Inlines().Append(newWindowRun);

            auto toolTip = WUX::Controls::ToolTip{};
            toolTip.Content(textBlock);
            WUX::Controls::ToolTipService::SetToolTip(profileMenuItem, toolTip);

            profileMenuItem.Click([profileIndex, weakThis{ get_weak() }](auto&&, auto&&) {
                if (auto page{ weakThis.get() })
                {
                    NewTerminalArgs newTerminalArgs{ profileIndex };
                    page->_OpenNewTerminal(newTerminalArgs);
                }
            });
            newTabFlyout.Items().Append(profileMenuItem);
        }

        // add menu separator
        auto separatorItem = WUX::Controls::MenuFlyoutSeparator{};
        newTabFlyout.Items().Append(separatorItem);

        // add static items
        {
            // GH#2455 - Make sure to try/catch calls to Application::Current,
            // because that _won't_ be an instance of TerminalApp::App in the
            // LocalTests
            auto isUwp = false;
            try
            {
                isUwp = ::winrt::Windows::UI::Xaml::Application::Current().as<::winrt::TerminalApp::App>().Logic().IsUwp();
            }
            CATCH_LOG();

            if (!isUwp)
            {
                // Create the settings button.
                auto settingsItem = WUX::Controls::MenuFlyoutItem{};
                settingsItem.Text(RS_(L"SettingsMenuItem"));

                WUX::Controls::SymbolIcon ico{};
                ico.Symbol(WUX::Controls::Symbol::Setting);
                settingsItem.Icon(ico);

                settingsItem.Click({ this, &TerminalPage::_SettingsButtonOnClick });
                newTabFlyout.Items().Append(settingsItem);

                const auto settingsKeyChord{ actionMap.GetKeyBindingForAction(ShortcutAction::OpenSettings, OpenSettingsArgs{ SettingsTarget::SettingsUI }) };
                if (settingsKeyChord)
                {
                    _SetAcceleratorForMenuItem(settingsItem, settingsKeyChord);
                }

                // Create the command palette button.
                auto commandPaletteFlyout = WUX::Controls::MenuFlyoutItem{};
                commandPaletteFlyout.Text(RS_(L"CommandPaletteMenuItem"));

                WUX::Controls::FontIcon commandPaletteIcon{};
                commandPaletteIcon.Glyph(L"\xE945");
                commandPaletteIcon.FontFamily(Media::FontFamily{ L"Segoe MDL2 Assets" });
                commandPaletteFlyout.Icon(commandPaletteIcon);

                commandPaletteFlyout.Click({ this, &TerminalPage::_CommandPaletteButtonOnClick });
                newTabFlyout.Items().Append(commandPaletteFlyout);

                const auto commandPaletteKeyChord{ actionMap.GetKeyBindingForAction(ShortcutAction::ToggleCommandPalette) };
                if (commandPaletteKeyChord)
                {
                    _SetAcceleratorForMenuItem(commandPaletteFlyout, commandPaletteKeyChord);
                }
            }

            // Create the about button.
            auto aboutFlyout = WUX::Controls::MenuFlyoutItem{};
            aboutFlyout.Text(RS_(L"AboutMenuItem"));

            WUX::Controls::SymbolIcon aboutIcon{};
            aboutIcon.Symbol(WUX::Controls::Symbol::Help);
            aboutFlyout.Icon(aboutIcon);

            aboutFlyout.Click({ this, &TerminalPage::_AboutButtonOnClick });
            newTabFlyout.Items().Append(aboutFlyout);
        }

        // Before opening the fly-out set focus on the current tab
        // so no matter how fly-out is closed later on the focus will return to some tab.
        // We cannot do it on closing because if the window loses focus (alt+tab)
        // the closing event is not fired.
        // It is important to set the focus on the tab
        // Since the previous focus location might be discarded in the background,
        // e.g., the command palette will be dismissed by the menu,
        // and then closing the fly-out will move the focus to wrong location.
        newTabFlyout.Opening([this](auto&&, auto&&) {
            _FocusCurrentTab(true);
        });
        _newTabButton.Flyout(newTabFlyout);
    }

    // Function Description:
    // Called when the openNewTabDropdown keybinding is used.
    // Shows the dropdown flyout.
    void TerminalPage::_OpenNewTabDropdown()
    {
        _newTabButton.Flyout().ShowAt(_newTabButton);
    }

    void TerminalPage::_OpenNewTerminal(const NewTerminalArgs newTerminalArgs)
    {
        // if alt is pressed, open a pane
        const CoreWindow window = CoreWindow::GetForCurrentThread();
        const auto rAltState = window.GetKeyState(VirtualKey::RightMenu);
        const auto lAltState = window.GetKeyState(VirtualKey::LeftMenu);
        const bool altPressed = WI_IsFlagSet(lAltState, CoreVirtualKeyStates::Down) ||
                                WI_IsFlagSet(rAltState, CoreVirtualKeyStates::Down);

        const auto shiftState{ window.GetKeyState(VirtualKey::Shift) };
        const auto rShiftState = window.GetKeyState(VirtualKey::RightShift);
        const auto lShiftState = window.GetKeyState(VirtualKey::LeftShift);
        const auto shiftPressed{ WI_IsFlagSet(shiftState, CoreVirtualKeyStates::Down) ||
                                 WI_IsFlagSet(lShiftState, CoreVirtualKeyStates::Down) ||
                                 WI_IsFlagSet(rShiftState, CoreVirtualKeyStates::Down) };

        // Check for DebugTap
        bool debugTap = this->_settings.GlobalSettings().DebugFeaturesEnabled() &&
                        WI_IsFlagSet(lAltState, CoreVirtualKeyStates::Down) &&
                        WI_IsFlagSet(rAltState, CoreVirtualKeyStates::Down);

        if (shiftPressed && !debugTap)
        {
            // Manually fill in the evaluated profile.
            if (newTerminalArgs.ProfileIndex() != nullptr)
            {
                // We want to promote the index to a GUID because there is no "launch to profile index" command.
                const auto profile = _settings.GetProfileForArgs(newTerminalArgs);
                if (profile)
                {
                    newTerminalArgs.Profile(::Microsoft::Console::Utils::GuidToString(profile.Guid()));
                }
            }
            this->_OpenNewWindow(false, newTerminalArgs);
        }
        else
        {
            const auto newPane = _MakePane(newTerminalArgs);
            if (altPressed && !debugTap)
            {
                this->_SplitPane(SplitDirection::Automatic,
                                 0.5f,
                                 newPane);
            }
            else
            {
                _CreateNewTabFromPane(newPane);
            }
        }
    }

    winrt::fire_and_forget TerminalPage::_RemoveOnCloseRoutine(Microsoft::UI::Xaml::Controls::TabViewItem tabViewItem, winrt::com_ptr<TerminalPage> page)
    {
        co_await winrt::resume_foreground(page->_tabView.Dispatcher());

        if (auto tab{ _GetTabByTabViewItem(tabViewItem) })
        {
            _RemoveTab(tab);
        }
    }

    // Method Description:
    // - Creates a new connection based on the profile settings
    // Arguments:
    // - the profile we want the settings from
    // - the terminal settings
    // Return value:
    // - the desired connection
    TerminalConnection::ITerminalConnection TerminalPage::_CreateConnectionFromSettings(Profile profile,
                                                                                        TerminalSettings settings)
    {
        TerminalConnection::ITerminalConnection connection{ nullptr };

        winrt::guid connectionType = profile.ConnectionType();
        winrt::guid sessionGuid{};

        if (connectionType == TerminalConnection::AzureConnection::ConnectionType() &&
            TerminalConnection::AzureConnection::IsAzureConnectionAvailable())
        {
            // TODO GH#4661: Replace this with directly using the AzCon when our VT is better
            std::filesystem::path azBridgePath{ wil::GetModuleFileNameW<std::wstring>(nullptr) };
            azBridgePath.replace_filename(L"TerminalAzBridge.exe");
            connection = TerminalConnection::ConptyConnection();
            connection.Initialize(TerminalConnection::ConptyConnection::CreateSettings(azBridgePath.wstring(),
                                                                                       L".",
                                                                                       L"Azure",
                                                                                       nullptr,
                                                                                       ::base::saturated_cast<uint32_t>(settings.InitialRows()),
                                                                                       ::base::saturated_cast<uint32_t>(settings.InitialCols()),
                                                                                       winrt::guid()));
        }

        else
        {
            // profile is guaranteed to exist here
            std::wstring guidWString = Utils::GuidToString(profile.Guid());

            StringMap envMap{};
            envMap.Insert(L"WT_PROFILE_ID", guidWString);
            envMap.Insert(L"WSLENV", L"WT_PROFILE_ID");

            // Update the path to be relative to whatever our CWD is.
            //
            // Refer to the examples in
            // https://en.cppreference.com/w/cpp/filesystem/path/append
            //
            // We need to do this here, to ensure we tell the ConptyConnection
            // the correct starting path. If we're being invoked from another
            // terminal instance (e.g. wt -w 0 -d .), then we have switched our
            // CWD to the provided path. We should treat the StartingDirectory
            // as relative to the current CWD.
            //
            // The connection must be informed of the current CWD on
            // construction, because the connection might not spawn the child
            // process until later, on another thread, after we've already
            // restored the CWD to it's original value.
            winrt::hstring newWorkingDirectory{ settings.StartingDirectory() };
            if (newWorkingDirectory.size() <= 1 ||
                !(newWorkingDirectory[0] == L'~' || newWorkingDirectory[0] == L'/'))
            { // We only want to resolve the new WD against the CWD if it doesn't look like a Linux path (see GH#592)
                std::wstring cwdString{ wil::GetCurrentDirectoryW<std::wstring>() };
                std::filesystem::path cwd{ cwdString };
                cwd /= settings.StartingDirectory().c_str();
                newWorkingDirectory = winrt::hstring{ cwd.wstring() };
            }

            auto conhostConn = TerminalConnection::ConptyConnection();
            conhostConn.Initialize(TerminalConnection::ConptyConnection::CreateSettings(settings.Commandline(),
                                                                                        newWorkingDirectory,
                                                                                        settings.StartingTitle(),
                                                                                        envMap.GetView(),
                                                                                        ::base::saturated_cast<uint32_t>(settings.InitialRows()),
                                                                                        ::base::saturated_cast<uint32_t>(settings.InitialCols()),
                                                                                        winrt::guid()));

            sessionGuid = conhostConn.Guid();
            connection = conhostConn;
        }

        TraceLoggingWrite(
            g_hTerminalAppProvider,
            "ConnectionCreated",
            TraceLoggingDescription("Event emitted upon the creation of a connection"),
            TraceLoggingGuid(connectionType, "ConnectionTypeGuid", "The type of the connection"),
            TraceLoggingGuid(profile.Guid(), "ProfileGuid", "The profile's GUID"),
            TraceLoggingGuid(sessionGuid, "SessionGuid", "The WT_SESSION's GUID"),
            TraceLoggingKeyword(MICROSOFT_KEYWORD_MEASURES),
            TelemetryPrivacyDataTag(PDT_ProductAndServicePerformance));

        return connection;
    }

    // Method Description:
    // - Called when the settings button is clicked. Launches a background
    //   thread to open the settings file in the default JSON editor.
    // Arguments:
    // - <none>
    // Return Value:
    // - <none>
    void TerminalPage::_SettingsButtonOnClick(const IInspectable&,
                                              const RoutedEventArgs&)
    {
        const CoreWindow window = CoreWindow::GetForCurrentThread();

        // check alt state
        const auto rAltState{ window.GetKeyState(VirtualKey::RightMenu) };
        const auto lAltState{ window.GetKeyState(VirtualKey::LeftMenu) };
        const bool altPressed{ WI_IsFlagSet(lAltState, CoreVirtualKeyStates::Down) ||
                               WI_IsFlagSet(rAltState, CoreVirtualKeyStates::Down) };

        // check shift state
        const auto shiftState{ window.GetKeyState(VirtualKey::Shift) };
        const auto lShiftState{ window.GetKeyState(VirtualKey::LeftShift) };
        const auto rShiftState{ window.GetKeyState(VirtualKey::RightShift) };
        const auto shiftPressed{ WI_IsFlagSet(shiftState, CoreVirtualKeyStates::Down) ||
                                 WI_IsFlagSet(lShiftState, CoreVirtualKeyStates::Down) ||
                                 WI_IsFlagSet(rShiftState, CoreVirtualKeyStates::Down) };

        auto target{ SettingsTarget::SettingsUI };
        if (shiftPressed)
        {
            target = SettingsTarget::SettingsFile;
        }
        else if (altPressed)
        {
            target = SettingsTarget::DefaultsFile;
        }
        _LaunchSettings(target);
    }

    // Method Description:
    // - Called when the command palette button is clicked. Opens the command palette.
    void TerminalPage::_CommandPaletteButtonOnClick(const IInspectable&,
                                                    const RoutedEventArgs&)
    {
        CommandPalette().EnableCommandPaletteMode(CommandPaletteLaunchMode::Action);
        CommandPalette().Visibility(Visibility::Visible);
    }

    // Method Description:
    // - Called when the about button is clicked. See _ShowAboutDialog for more info.
    // Arguments:
    // - <unused>
    // Return Value:
    // - <none>
    void TerminalPage::_AboutButtonOnClick(const IInspectable&,
                                           const RoutedEventArgs&)
    {
        _ShowAboutDialog();
    }

    // Method Description:
    // Called when the users pressed keyBindings while CommandPalette is open.
    // Arguments:
    // - e: the KeyRoutedEventArgs containing info about the keystroke.
    // Return Value:
    // - <none>
    void TerminalPage::_KeyDownHandler(Windows::Foundation::IInspectable const& /*sender*/, Windows::UI::Xaml::Input::KeyRoutedEventArgs const& e)
    {
        const auto key = e.OriginalKey();
        const auto scanCode = e.KeyStatus().ScanCode;
        const auto coreWindow = CoreWindow::GetForCurrentThread();
        const auto ctrlDown = WI_IsFlagSet(coreWindow.GetKeyState(winrt::Windows::System::VirtualKey::Control), CoreVirtualKeyStates::Down);
        const auto altDown = WI_IsFlagSet(coreWindow.GetKeyState(winrt::Windows::System::VirtualKey::Menu), CoreVirtualKeyStates::Down);
        const auto shiftDown = WI_IsFlagSet(coreWindow.GetKeyState(winrt::Windows::System::VirtualKey::Shift), CoreVirtualKeyStates::Down);

        winrt::Microsoft::Terminal::Control::KeyChord kc{ ctrlDown, altDown, shiftDown, false, static_cast<int32_t>(key), static_cast<int32_t>(scanCode) };
        if (const auto cmd{ _settings.ActionMap().GetActionByKeyChord(kc) })
        {
            if (CommandPalette().Visibility() == Visibility::Visible && cmd.ActionAndArgs().Action() != ShortcutAction::ToggleCommandPalette)
            {
                CommandPalette().Visibility(Visibility::Collapsed);
            }
            _actionDispatch->DoAction(cmd.ActionAndArgs());
            e.Handled(true);
        }
    }

    // Method Description:
    // - Configure the AppKeyBindings to use our ShortcutActionDispatch and the updated ActionMap
    //    as the object to handle dispatching ShortcutAction events.
    // Arguments:
    // - bindings: An IActionMapView object to wire up with our event handlers
    void TerminalPage::_HookupKeyBindings(const IActionMapView& actionMap) noexcept
    {
        _bindings->SetDispatch(*_actionDispatch);
        _bindings->SetActionMap(actionMap);
    }

    // Method Description:
    // - Register our event handlers with our ShortcutActionDispatch. The
    //   ShortcutActionDispatch is responsible for raising the appropriate
    //   events for an ActionAndArgs. WE'll handle each possible event in our
    //   own way.
    // Arguments:
    // - <none>
    void TerminalPage::_RegisterActionCallbacks()
    {
        // Hook up the ShortcutActionDispatch object's events to our handlers.
        // They should all be hooked up here, regardless of whether or not
        // there's an actual keychord for them.
#define ON_ALL_ACTIONS(action) HOOKUP_ACTION(action);
        ALL_SHORTCUT_ACTIONS
#undef ON_ALL_ACTIONS
    }

    // Method Description:
    // - Get the title of the currently focused terminal control. If this tab is
    //   the focused tab, then also bubble this title to any listeners of our
    //   TitleChanged event.
    // Arguments:
    // - tab: the Tab to update the title for.
    void TerminalPage::_UpdateTitle(const TerminalTab& tab)
    {
        auto newTabTitle = tab.Title();

        if (tab == _GetFocusedTab())
        {
            _TitleChangedHandlers(*this, newTabTitle);
        }
    }

    // Method Description:
    // - Connects event handlers to the TermControl for events that we want to
    //   handle. This includes:
    //    * the Copy and Paste events, for setting and retrieving clipboard data
    //      on the right thread
    // Arguments:
    // - term: The newly created TermControl to connect the events for
    void TerminalPage::_RegisterTerminalEvents(TermControl term)
    {
        term.RaiseNotice({ this, &TerminalPage::_ControlNoticeRaisedHandler });

        // Add an event handler when the terminal's selection wants to be copied.
        // When the text buffer data is retrieved, we'll copy the data into the Clipboard
        term.CopyToClipboard({ this, &TerminalPage::_CopyToClipboardHandler });

        // Add an event handler when the terminal wants to paste data from the Clipboard.
        term.PasteFromClipboard({ this, &TerminalPage::_PasteFromClipboardHandler });

        term.OpenHyperlink({ this, &TerminalPage::_OpenHyperlinkHandler });

        term.HidePointerCursor({ get_weak(), &TerminalPage::_HidePointerCursorHandler });
        term.RestorePointerCursor({ get_weak(), &TerminalPage::_RestorePointerCursorHandler });
        // Add an event handler for when the terminal or tab wants to set a
        // progress indicator on the taskbar
        term.SetTaskbarProgress({ get_weak(), &TerminalPage::_SetTaskbarProgressHandler });

        term.ConnectionStateChanged({ get_weak(), &TerminalPage::_ConnectionStateChangedHandler });
    }

    // Method Description:
    // - Connects event handlers to the TerminalTab for events that we want to
    //   handle. This includes:
    //    * the TitleChanged event, for changing the text of the tab
    //    * the Color{Selected,Cleared} events to change the color of a tab.
    // Arguments:
    // - hostingTab: The Tab that's hosting this TermControl instance
    void TerminalPage::_RegisterTabEvents(TerminalTab& hostingTab)
    {
        auto weakTab{ hostingTab.get_weak() };
        auto weakThis{ get_weak() };
        // PropertyChanged is the generic mechanism by which the Tab
        // communicates changes to any of its observable properties, including
        // the Title
        hostingTab.PropertyChanged([weakTab, weakThis](auto&&, const WUX::Data::PropertyChangedEventArgs& args) {
            auto page{ weakThis.get() };
            auto tab{ weakTab.get() };
            if (page && tab)
            {
                if (args.PropertyName() == L"Title")
                {
                    page->_UpdateTitle(*tab);
                }
                else if (args.PropertyName() == L"Content")
                {
                    if (*tab == page->_GetFocusedTab())
                    {
                        page->_tabContent.Children().Clear();
                        page->_tabContent.Children().Append(tab->Content());

                        tab->Focus(FocusState::Programmatic);
                    }
                }
            }
        });

        // react on color changed events
        hostingTab.ColorSelected([weakTab, weakThis](auto&& color) {
            auto page{ weakThis.get() };
            auto tab{ weakTab.get() };

            if (page && tab && (tab->FocusState() != FocusState::Unfocused))
            {
                page->_SetNonClientAreaColors(color);
            }
        });

        hostingTab.ColorCleared([weakTab, weakThis]() {
            auto page{ weakThis.get() };
            auto tab{ weakTab.get() };

            if (page && tab && (tab->FocusState() != FocusState::Unfocused))
            {
                page->_ClearNonClientAreaColors();
            }
        });

        // Add an event handler for when the terminal or tab wants to set a
        // progress indicator on the taskbar
        hostingTab.TaskbarProgressChanged({ get_weak(), &TerminalPage::_SetTaskbarProgressHandler });

        // TODO GH#3327: Once we support colorizing the NewTab button based on
        // the color of the tab, we'll want to make sure to call
        // _ClearNewTabButtonColor here, to reset it to the default (for the
        // newly created tab).
        // remove any colors left by other colored tabs
        // _ClearNewTabButtonColor();
    }

    // Method Description:
    // - Helper to manually exit "zoom" when certain actions take place.
    //   Anything that modifies the state of the pane tree should probably
    //   un-zoom the focused pane first, so that the user can see the full pane
    //   tree again. These actions include:
    //   * Splitting a new pane
    //   * Closing a pane
    //   * Moving focus between panes
    //   * Resizing a pane
    // Arguments:
    // - <none>
    // Return Value:
    // - <none>
    void TerminalPage::_UnZoomIfNeeded()
    {
        if (const auto activeTab{ _GetFocusedTabImpl() })
        {
            if (activeTab->IsZoomed())
            {
                // Remove the content from the tab first, so Pane::UnZoom can
                // re-attach the content to the tree w/in the pane
                _tabContent.Children().Clear();
                // In ExitZoom, we'll change the Tab's Content(), triggering the
                // content changed event, which will re-attach the tab's new content
                // root to the tree.
                activeTab->ExitZoom();
            }
        }
    }

    // Method Description:
    // - Attempt to move focus between panes, as to focus the child on
    //   the other side of the separator. See Pane::NavigateFocus for details.
    // - Moves the focus of the currently focused tab.
    // Arguments:
    // - direction: The direction to move the focus in.
    // Return Value:
    // - Whether changing the focus succeeded. This allows a keychord to propagate
    //   to the terminal when no other panes are present (GH#6219)
    bool TerminalPage::_MoveFocus(const FocusDirection& direction)
    {
        if (const auto terminalTab{ _GetFocusedTabImpl() })
        {
            return terminalTab->NavigateFocus(direction);
        }
        return false;
    }

    // Method Description:
    // - Attempt to swap the positions of the focused pane with another pane.
    //   See Pane::SwapPane for details.
    // Arguments:
    // - direction: The direction to move the focused pane in.
    // Return Value:
    // - true if panes were swapped.
    bool TerminalPage::_SwapPane(const FocusDirection& direction)
    {
        if (const auto terminalTab{ _GetFocusedTabImpl() })
        {
            _UnZoomIfNeeded();
            return terminalTab->SwapPane(direction);
        }
        return false;
    }

    TermControl TerminalPage::_GetActiveControl()
    {
        if (const auto terminalTab{ _GetFocusedTabImpl() })
        {
            return terminalTab->GetActiveTerminalControl();
        }
        return nullptr;
    }
    // Method Description:
    // - Warn the user that they are about to close all open windows, then
    //   signal that we want to close everything.
    fire_and_forget TerminalPage::RequestQuit()
    {
        if (!_displayingCloseDialog)
        {
            _displayingCloseDialog = true;
            ContentDialogResult warningResult = co_await _ShowQuitDialog();
            _displayingCloseDialog = false;

            if (warningResult != ContentDialogResult::Primary)
            {
                co_return;
            }

            _QuitRequestedHandlers(nullptr, nullptr);
        }
    }

    // Method Description:
    // - Saves the window position and tab layout to the application state
    // - This does not create the InitialPosition field, that needs to be
    //   added externally.
    // Arguments:
    // - <none>
    // Return Value:
    // - the window layout
    WindowLayout TerminalPage::GetWindowLayout()
    {
        if (_startupState != StartupState::Initialized)
        {
            return nullptr;
        }

        std::vector<ActionAndArgs> actions;

        for (auto tab : _tabs)
        {
            if (auto terminalTab = _GetTerminalTabImpl(tab))
            {
                auto tabActions = terminalTab->BuildStartupActions();
                actions.insert(actions.end(), std::make_move_iterator(tabActions.begin()), std::make_move_iterator(tabActions.end()));
            }
            else if (tab.try_as<SettingsTab>())
            {
                ActionAndArgs action;
                action.Action(ShortcutAction::OpenSettings);
                OpenSettingsArgs args{ SettingsTarget::SettingsUI };
                action.Args(args);

                actions.emplace_back(std::move(action));
            }
        }

        // if the focused tab was not the last tab, restore that
        auto idx = _GetFocusedTabIndex();
        if (idx && idx != _tabs.Size() - 1)
        {
            ActionAndArgs action;
            action.Action(ShortcutAction::SwitchToTab);
            SwitchToTabArgs switchToTabArgs{ idx.value() };
            action.Args(switchToTabArgs);

            actions.emplace_back(std::move(action));
        }

        // If the user set a custom name, save it
        if (_WindowName != L"")
        {
            ActionAndArgs action;
            action.Action(ShortcutAction::RenameWindow);
            RenameWindowArgs args{ _WindowName };
            action.Args(args);

            actions.emplace_back(std::move(action));
        }

        WindowLayout layout{};
        layout.TabLayout(winrt::single_threaded_vector<ActionAndArgs>(std::move(actions)));

        // Only save the content size because the tab size will be added on load.
        const float contentWidth = ::base::saturated_cast<float>(_tabContent.ActualWidth());
        const float contentHeight = ::base::saturated_cast<float>(_tabContent.ActualHeight());
        const winrt::Windows::Foundation::Size windowSize{ contentWidth, contentHeight };

        layout.InitialSize(windowSize);

        return layout;
    }

    // Method Description:
    // - Close the terminal app. If there is more
    //   than one tab opened, show a warning dialog.
    // Arguments:
    // - bypassDialog: if true a dialog won't be shown even if the user would
    //   normally get confirmation. This is used in the case where the user
    //   has already been prompted by the Quit action.
    fire_and_forget TerminalPage::CloseWindow(bool bypassDialog)
    {
        if (!bypassDialog &&
            _HasMultipleTabs() &&
            _settings.GlobalSettings().ConfirmCloseAllTabs() &&
            !_displayingCloseDialog)
        {
            _displayingCloseDialog = true;
            ContentDialogResult warningResult = co_await _ShowCloseWarningDialog();
            _displayingCloseDialog = false;

            if (warningResult != ContentDialogResult::Primary)
            {
                co_return;
            }
        }

        if (ShouldUsePersistedLayout(_settings))
        {
            // Don't delete the ApplicationState when all of the tabs are removed.
            // If there is still a monarch living they will get the event that
            // a window closed and trigger a new save without this window.
            _maintainStateOnTabClose = true;
        }

        _RemoveAllTabs();
    }

    // Method Description:
    // - Move the viewport of the terminal of the currently focused tab up or
    //      down a number of lines.
    // Arguments:
    // - scrollDirection: ScrollUp will move the viewport up, ScrollDown will move the viewport down
    // - rowsToScroll: a number of lines to move the viewport. If not provided we will use a system default.
    void TerminalPage::_Scroll(ScrollDirection scrollDirection, const Windows::Foundation::IReference<uint32_t>& rowsToScroll)
    {
        if (const auto terminalTab{ _GetFocusedTabImpl() })
        {
            uint32_t realRowsToScroll;
            if (rowsToScroll == nullptr)
            {
                // The magic value of WHEEL_PAGESCROLL indicates that we need to scroll the entire page
                realRowsToScroll = _systemRowsToScroll == WHEEL_PAGESCROLL ?
                                       terminalTab->GetActiveTerminalControl().ViewHeight() :
                                       _systemRowsToScroll;
            }
            else
            {
                // use the custom value specified in the command
                realRowsToScroll = rowsToScroll.Value();
            }
            auto scrollDelta = _ComputeScrollDelta(scrollDirection, realRowsToScroll);
            terminalTab->Scroll(scrollDelta);
        }
    }

    // Method Description:
    // - Moves the currently active pane on the currently active tab to the
    //   specified tab. If the tab index is greater than the number of
    //   tabs, then a new tab will be created for the pane. Similarly, if a pane
    //   is the last remaining pane on a tab, that tab will be closed upon moving.
    // - No move will occur if the tabIdx is the same as the current tab, or if
    //   the specified tab is not a host of terminals (such as the settings tab).
    // Arguments:
    // - tabIdx: The target tab index.
    // Return Value:
    // - true if the pane was successfully moved to the new tab.
    bool TerminalPage::_MovePane(const uint32_t tabIdx)
    {
        auto focusedTab{ _GetFocusedTabImpl() };

        if (!focusedTab)
        {
            return false;
        }

        // If we are trying to move from the current tab to the current tab do nothing.
        if (_GetFocusedTabIndex() == tabIdx)
        {
            return false;
        }

        // Moving the pane from the current tab might close it, so get the next
        // tab before its index changes.
        if (_tabs.Size() > tabIdx)
        {
            auto targetTab = _GetTerminalTabImpl(_tabs.GetAt(tabIdx));
            // if the selected tab is not a host of terminals (e.g. settings)
            // don't attempt to add a pane to it.
            if (!targetTab)
            {
                return false;
            }
            auto pane = focusedTab->DetachPane();
            targetTab->AttachPane(pane);
            _SetFocusedTab(*targetTab);
        }
        else
        {
            auto pane = focusedTab->DetachPane();
            _CreateNewTabFromPane(pane);
        }

        return true;
    }

    // Function Description:
    // - Returns true if this commandline is precisely an executable in
    //   system32. We can use this to bypass the elevated state check, because
    //   we're confident that executables in that path won't have been hijacked.
    //   - TECHNICALLY a user can take ownership of a file in system32 and
    //     replace it as the system administrator. You could say it's OK though
    //     because you'd already have to have had admin rights to mess that
    //     folder up or something.
    // - Will attempt to resolve environment strings.
    // - Will also manually allow commandlines as generated for the default WSL
    //   distros.
    // Arguments:
    // - commandLine: the command to check.
    // Return Value (example):
    // - C:\windows\system32\cmd.exe -> returns true
    // - cmd.exe -> returns false
    // - C:\windows\system32\cmd.exe /k echo sneaky sneak -> returns false
    // - %SystemRoot%\System32\cmd.exe -> returns true
    // - %SystemRoot%\System32\wsl.exe -d <distro name> -> returns true
    static bool _isInSystem32(std::wstring_view commandLine)
    {
        // use C++11 magic statics to make sure we only do this once.
        static std::wstring systemDirectory = []() -> std::wstring {
            // *** THIS IS A SINGLETON ***
            static std::wstring sys32{};
            if (FAILED(wil::GetSystemDirectoryW(sys32)))
            {
                // we couldn't look up where system32 is?? Then it's definitely not
                // in System32
                return {};
            }
            return sys32;
        }();

        if (systemDirectory.empty())
        {
            return false;
        }

        const std::filesystem::path fullCommandlinePath{
            wil::ExpandEnvironmentStringsW<std::wstring>(commandLine.data())
        };

        if (fullCommandlinePath.wstring().size() > systemDirectory.size())
        {
            // Get the first part of the executable path
            const auto start = fullCommandlinePath.wstring().substr(0, systemDirectory.size());
            // Doing this as an ASCII only check might be wrong, but I'm
            // guessing if system32 isn't at X:\windows\system32... this isn't
            // the only thing that is going to be sad in Windows.
            const auto pathEquals = til::equals_insensitive_ascii(start, systemDirectory);
            if (pathEquals && std::filesystem::exists(fullCommandlinePath))
            {
                return true;
            }
        }

        // Also, if the path is literally
        //   %SystemRoot%\System32\wsl.exe -d <distro name>
        // then allow it.

        // Largely stolen from _tryMangleStartingDirectoryForWSL in ConptyConnection.
        // Find the first space, quote or the end of the string -- we'll look
        // for wsl before that.
        const auto terminator{ commandLine.find_first_of(LR"(" )", 1) }; // look past the first character in case it starts with "
        const auto start{ til::at(commandLine, 0) == L'"' ? 1 : 0 };
        const std::filesystem::path executablePath{ commandLine.substr(start, terminator - start) };
        const auto executableFilename{ executablePath.filename().wstring() };

        if (executableFilename == L"wsl" || executableFilename == L"wsl.exe")
        {
            // We've got a WSL -- let's just make sure it's the right one.
            if (executablePath.has_parent_path())
            {
                if (executablePath.parent_path().wstring() != systemDirectory)
                {
                    return false; // it wasn't in system32!
                }
            }
            else
            {
                // Unqualified WSL, this is dangerous, so return false.
                return false;
            }

            // Get everything after the wsl.exe
            const auto arguments{ terminator == std::wstring_view::npos ?
                                      std::wstring_view{} :
                                      commandLine.substr(terminator + 1) };
            const auto dashD{ arguments.find(L"-d ") };

            // If we found a "-d " IMMEDIATELY AFTER wsl.exe. If it wasn't
            // immediately after, it could have been `wsl.exe --doSomethingEvil`
            if (dashD == 0)
            {
                // Using the string following "-d "...
                const auto afterDashD{ arguments.substr(dashD + 3) };
                // Find the next space
                const auto afterFirstWord = afterDashD.find(L" ");
                // if that space _wasn't_ at the end of the commandline, then
                // there were some other args. That means it was `wsl -d distro
                // anything`, and we should ask the user.
                //
                // So if it was at the end of the commandline, then there were
                // no other args besides the distro name.
                if (afterFirstWord == std::wstring::npos)
                {
                    return true;
                }
            }
        }

        return false;
    }

    // Method Description:
    // - For a given commandline, determines if we should prompt the user for
    //   approval. We only do this check when elevated. This will check the
    //   AllowedCommandlines in `elevated-state.json`, to see if the commandline
    //   already exists in that list.
    // Arguments:
    // - cmdline: The commandline to check
    // Return Value:
    // - true if we should prompt the user for approval.
    bool TerminalPage::_shouldPromptForCommandline(const winrt::hstring& cmdline) const
    {
        // NOTE: For debugging purposes, changing this to `true || IsElevated()`
        // is a handy way of forcing the elevation logic, even when unelevated.
        if (IsElevated())
        {
            // If the cmdline is EXACTLY an executable in
            // `C:\WINDOWS\System32`, then ignore this check.
            if (_isInSystem32(cmdline))
            {
                return false;
            }

            if (const auto& allowedCommandlines{ ApplicationState::SharedInstance().AllowedCommandlines() })
            {
                for (const auto& approved : allowedCommandlines)
                {
                    if (approved == cmdline)
                    {
                        return false;
                    }
                }
            }
            return true;
        }

        return false;
    }

    void TerminalPage::_adminWarningPrimaryClicked(const TerminalApp::AdminWarningPlaceholder& sender,
                                                   const winrt::Windows::UI::Xaml::RoutedEventArgs& /*args*/)
    {
        auto warningControl{ winrt::get_self<AdminWarningPlaceholder>(sender) };
        const auto& cmdline{ warningControl->Commandline() };
        // Look through the tabs and panes to look for us. Whichever pane had us
        // as content - replace their content with the TermControl we were
        // holding on to.
        for (const auto& tab : _tabs)
        {
            if (const auto& tabImpl{ _GetTerminalTabImpl(tab) })
            {
                tabImpl->GetRootPane()->WalkTree([warningControl, cmdline, tabImpl](std::shared_ptr<Pane> pane) -> bool {
                    const auto& projectedWarningControl{ pane->GetUserControl().try_as<TerminalApp::AdminWarningPlaceholder>() };
                    // If it was a warning control, then get our implementation
                    // type out of it.
                    if (const auto& otherWarning{ winrt::get_self<AdminWarningPlaceholder>(projectedWarningControl) })
                    {
                        // This pane had a warning in it.
                        // Was it a warning for the same commandline that we
                        // just approved?
                        if (otherWarning->Commandline() == cmdline)
                        {
                            // Go ahead and allow them. Swap the control into
                            // the pane, which will initialize and start it.
                            pane->ReplaceControl(otherWarning->Control());
                            // Update the title, because replacing the control like
                            // this is a little weird, and doesn't actually trigger
                            // a TitleChanged by itself.
                            tabImpl->UpdateTitle();
                        }
                        // Don't return true here. We want to make sure to check
                        // all the panes for the same commandline we just
                        // approved.
                    }
                    // return false so we make sure to iterate on every leaf.
                    return false;
                });
            }
        }

        // Update the list of approved commandlines.
        auto allowedCommandlines{ ApplicationState::SharedInstance().AllowedCommandlines() };
        if (!allowedCommandlines)
        {
            allowedCommandlines = winrt::single_threaded_vector<winrt::hstring>();
        }

        // But of course, we don't need to add this commandline if it's already
        // in the list of approved commandlines.
        bool foundCopy = false;
        for (const auto& approved : allowedCommandlines)
        {
            if (approved == cmdline)
            {
                foundCopy = true;
                break;
            }
        }
        if (!foundCopy)
        {
            allowedCommandlines.Append(cmdline);
        }
        ApplicationState::SharedInstance().AllowedCommandlines(allowedCommandlines);
    }

    void TerminalPage::_adminWarningCancelClicked(const TerminalApp::AdminWarningPlaceholder& sender,
                                                  const winrt::Windows::UI::Xaml::RoutedEventArgs& /*args*/)
    {
        auto warningControl{ winrt::get_self<AdminWarningPlaceholder>(sender) };

        for (const auto& tab : _tabs)
        {
            if (const auto& tabImpl{ _GetTerminalTabImpl(tab) })
            {
                tabImpl->GetRootPane()->WalkTree([warningControl](std::shared_ptr<Pane> pane) -> bool {
                    if (pane->GetUserControl() == *warningControl)
                    {
                        pane->Close();
                        return true;
                    }
                    // We're not going to auto-close all the other panes with
                    // the same commandline warning, akin to what we're doing in
                    // the approve handler. If they want to reject one pane, but
                    // accept the next one, that's okay.
                    return false;
                });
            }
        }
    }

    // Method Description:
    // - Split the focused pane either horizontally or vertically, and place the
    //   given pane accordingly in the tree
    // Arguments:
    // - newPane: the pane to add to our tree of panes
    // - splitDirection: one value from the TerminalApp::SplitDirection enum, indicating how the
    //   new pane should be split from its parent.
    // - splitSize: the size of the split
    void TerminalPage::_SplitPane(const SplitDirection splitDirection,
                                  const float splitSize,
                                  std::shared_ptr<Pane> newPane)
    {
        const auto focusedTab{ _GetFocusedTabImpl() };

        // Do nothing if no TerminalTab is focused
        if (!focusedTab)
        {
            return;
        }

        _SplitPane(*focusedTab, splitDirection, splitSize, newPane);
    }

    // Method Description:
    // - Split the focused pane of the given tab, either horizontally or vertically, and place the
    //   given pane accordingly
    // Arguments:
    // - tab: The tab that is going to be split.
    // - newPane: the pane to add to our tree of panes
    // - splitDirection: one value from the TerminalApp::SplitDirection enum, indicating how the
    //   new pane should be split from its parent.
    // - splitSize: the size of the split
    void TerminalPage::_SplitPane(TerminalTab& tab,
                                  const SplitDirection splitDirection,
                                  const float splitSize,
                                  std::shared_ptr<Pane> newPane)
    {
<<<<<<< HEAD
        try
        {
            TerminalSettingsCreateResult controlSettings{ nullptr };
            Profile profile{ nullptr };

            if (splitMode == SplitType::Duplicate)
            {
                profile = tab.GetFocusedProfile();
                if (profile)
                {
                    // TODO GH#5047 If we cache the NewTerminalArgs, we no longer need to do this.
                    profile = GetClosestProfileForDuplicationOfProfile(profile);
                    controlSettings = TerminalSettings::CreateWithProfile(_settings, profile, *_bindings);
                    const auto workingDirectory = tab.GetActiveTerminalControl().WorkingDirectory();
                    const auto validWorkingDirectory = !workingDirectory.empty();
                    if (validWorkingDirectory)
                    {
                        controlSettings.DefaultSettings().StartingDirectory(workingDirectory);
                    }
                }
                // TODO: GH#5047 - In the future, we should get the Profile of
                // the focused pane, and use that to build a new instance of the
                // settings so we can duplicate this tab/pane.
                //
                // Currently, if the profile doesn't exist anymore in our
                // settings, we'll silently do nothing.
                //
                // In the future, it will be preferable to just duplicate the
                // current control's settings, but we can't do that currently,
                // because we won't be able to create a new instance of the
                // connection without keeping an instance of the original Profile
                // object around.
            }
            if (!profile)
            {
                profile = _settings.GetProfileForArgs(newTerminalArgs);
                controlSettings = TerminalSettings::CreateWithNewTerminalArgs(_settings, newTerminalArgs, *_bindings);
            }

            const auto controlConnection = _CreateConnectionFromSettings(profile, controlSettings.DefaultSettings());

            const float contentWidth = ::base::saturated_cast<float>(_tabContent.ActualWidth());
            const float contentHeight = ::base::saturated_cast<float>(_tabContent.ActualHeight());
            const winrt::Windows::Foundation::Size availableSpace{ contentWidth, contentHeight };

            auto realSplitType = splitDirection;
            if (realSplitType == SplitDirection::Automatic)
            {
                realSplitType = tab.PreCalculateAutoSplit(availableSpace);
            }

            const auto canSplit = tab.PreCalculateCanSplit(realSplitType, splitSize, availableSpace);
            if (!canSplit)
            {
                return;
            }

            auto newControl = _InitControl(controlSettings, controlConnection);
            WUX::Controls::UserControl controlToAdd{ newControl };

            const auto& cmdline{ controlSettings.DefaultSettings().Commandline() };
            const auto doAdminWarning{ _shouldPromptForCommandline(cmdline) };
            if (doAdminWarning)
            {
                auto warningControl{ winrt::make_self<implementation::AdminWarningPlaceholder>(newControl, cmdline) };
                warningControl->PrimaryButtonClicked({ get_weak(), &TerminalPage::_adminWarningPrimaryClicked });
                warningControl->CancelButtonClicked({ get_weak(), &TerminalPage::_adminWarningCancelClicked });
                controlToAdd = *warningControl;
            }
=======
        const float contentWidth = ::base::saturated_cast<float>(_tabContent.ActualWidth());
        const float contentHeight = ::base::saturated_cast<float>(_tabContent.ActualHeight());
        const winrt::Windows::Foundation::Size availableSpace{ contentWidth, contentHeight };
>>>>>>> ce6a9c57

        auto realSplitType = splitDirection;
        if (realSplitType == SplitDirection::Automatic)
        {
            realSplitType = tab.PreCalculateAutoSplit(availableSpace);
        }

        const auto canSplit = tab.PreCalculateCanSplit(realSplitType, splitSize, availableSpace);
        if (!canSplit)
        {
            return;
        }

<<<<<<< HEAD
            tab.SplitPane(realSplitType, splitSize, profile, controlToAdd);
=======
        _UnZoomIfNeeded();
        tab.SplitPane(realSplitType, splitSize, newPane);
>>>>>>> ce6a9c57

        // After GH#6586, the control will no longer focus itself
        // automatically when it's finished being laid out. Manually focus
        // the control here instead.
        if (_startupState == StartupState::Initialized)
        {
            if (const auto control = _GetActiveControl())
            {
<<<<<<< HEAD
                if (const auto& activeControl{ _GetActiveControl() })
                {
                    activeControl.Focus(FocusState::Programmatic);
                }
=======
                control.Focus(FocusState::Programmatic);
>>>>>>> ce6a9c57
            }

            if (doAdminWarning)
            {
                // We know this is safe - we literally just added the
                // AdminWarningPlaceholder as the controlToAdd like 20 lines up.
                //
                // Focus the warning here. The LayoutUpdated within the dialog
                // itself isn't good enough. That, for some reason, fires _before_
                // the dialog is in the UI tree, which is useless for us.
                controlToAdd.try_as<implementation::AdminWarningPlaceholder>()->FocusOnLaunch();
            }
        }
    }

    // Method Description:
    // - Switches the split orientation of the currently focused pane.
    // Arguments:
    // - <none>
    // Return Value:
    // - <none>
    void TerminalPage::_ToggleSplitOrientation()
    {
        if (const auto terminalTab{ _GetFocusedTabImpl() })
        {
            _UnZoomIfNeeded();
            terminalTab->ToggleSplitOrientation();
        }
    }

    // Method Description:
    // - Attempt to move a separator between panes, as to resize each child on
    //   either size of the separator. See Pane::ResizePane for details.
    // - Moves a separator on the currently focused tab.
    // Arguments:
    // - direction: The direction to move the separator in.
    // Return Value:
    // - <none>
    void TerminalPage::_ResizePane(const ResizeDirection& direction)
    {
        if (const auto terminalTab{ _GetFocusedTabImpl() })
        {
            _UnZoomIfNeeded();
            terminalTab->ResizePane(direction);
        }
    }

    // Method Description:
    // - Move the viewport of the terminal of the currently focused tab up or
    //      down a page. The page length will be dependent on the terminal view height.
    // Arguments:
    // - scrollDirection: ScrollUp will move the viewport up, ScrollDown will move the viewport down
    void TerminalPage::_ScrollPage(ScrollDirection scrollDirection)
    {
        // Do nothing if for some reason, there's no terminal tab in focus. We don't want to crash.
        if (const auto terminalTab{ _GetFocusedTabImpl() })
        {
            if (const auto& control{ _GetActiveControl() })
            {
                const auto termHeight = control.ViewHeight();
                auto scrollDelta = _ComputeScrollDelta(scrollDirection, termHeight);
                terminalTab->Scroll(scrollDelta);
            }
        }
    }

    void TerminalPage::_ScrollToBufferEdge(ScrollDirection scrollDirection)
    {
        if (const auto terminalTab{ _GetFocusedTabImpl() })
        {
            auto scrollDelta = _ComputeScrollDelta(scrollDirection, INT_MAX);
            terminalTab->Scroll(scrollDelta);
        }
    }

    // Method Description:
    // - Gets the title of the currently focused terminal control. If there
    //   isn't a control selected for any reason, returns "Windows Terminal"
    // Arguments:
    // - <none>
    // Return Value:
    // - the title of the focused control if there is one, else "Windows Terminal"
    hstring TerminalPage::Title()
    {
        if (_settings.GlobalSettings().ShowTitleInTitlebar())
        {
            auto selectedIndex = _tabView.SelectedIndex();
            if (selectedIndex >= 0)
            {
                try
                {
                    if (auto focusedControl{ _GetActiveControl() })
                    {
                        return focusedControl.Title();
                    }
                }
                CATCH_LOG();
            }
        }
        return { L"Windows Terminal" };
    }

    // Method Description:
    // - Handles the special case of providing a text override for the UI shortcut due to VK_OEM issue.
    //      Looks at the flags from the KeyChord modifiers and provides a concatenated string value of all
    //      in the same order that XAML would put them as well.
    // Return Value:
    // - a string representation of the key modifiers for the shortcut
    //NOTE: This needs to be localized with https://github.com/microsoft/terminal/issues/794 if XAML framework issue not resolved before then
    static std::wstring _FormatOverrideShortcutText(VirtualKeyModifiers modifiers)
    {
        std::wstring buffer{ L"" };

        if (WI_IsFlagSet(modifiers, VirtualKeyModifiers::Control))
        {
            buffer += L"Ctrl+";
        }

        if (WI_IsFlagSet(modifiers, VirtualKeyModifiers::Shift))
        {
            buffer += L"Shift+";
        }

        if (WI_IsFlagSet(modifiers, VirtualKeyModifiers::Menu))
        {
            buffer += L"Alt+";
        }

        if (WI_IsFlagSet(modifiers, VirtualKeyModifiers::Windows))
        {
            buffer += L"Win+";
        }

        return buffer;
    }

    // Method Description:
    // - Takes a MenuFlyoutItem and a corresponding KeyChord value and creates the accelerator for UI display.
    //   Takes into account a special case for an error condition for a comma
    // Arguments:
    // - MenuFlyoutItem that will be displayed, and a KeyChord to map an accelerator
    void TerminalPage::_SetAcceleratorForMenuItem(WUX::Controls::MenuFlyoutItem& menuItem,
                                                  const KeyChord& keyChord)
    {
#ifdef DEP_MICROSOFT_UI_XAML_708_FIXED
        // work around https://github.com/microsoft/microsoft-ui-xaml/issues/708 in case of VK_OEM_COMMA
        if (keyChord.Vkey() != VK_OEM_COMMA)
        {
            // use the XAML shortcut to give us the automatic capabilities
            auto menuShortcut = Windows::UI::Xaml::Input::KeyboardAccelerator{};

            // TODO: Modify this when https://github.com/microsoft/terminal/issues/877 is resolved
            menuShortcut.Key(static_cast<Windows::System::VirtualKey>(keyChord.Vkey()));

            // add the modifiers to the shortcut
            menuShortcut.Modifiers(keyChord.Modifiers());

            // add to the menu
            menuItem.KeyboardAccelerators().Append(menuShortcut);
        }
        else // we've got a comma, so need to just use the alternate method
#endif
        {
            // extract the modifier and key to a nice format
            auto overrideString = _FormatOverrideShortcutText(keyChord.Modifiers());
            auto mappedCh = MapVirtualKeyW(keyChord.Vkey(), MAPVK_VK_TO_CHAR);
            if (mappedCh != 0)
            {
                menuItem.KeyboardAcceleratorTextOverride(overrideString + gsl::narrow_cast<wchar_t>(mappedCh));
            }
        }
    }

    // Method Description:
    // - Calculates the appropriate size to snap to in the given direction, for
    //   the given dimension. If the global setting `snapToGridOnResize` is set
    //   to `false`, this will just immediately return the provided dimension,
    //   effectively disabling snapping.
    // - See Pane::CalcSnappedDimension
    float TerminalPage::CalcSnappedDimension(const bool widthOrHeight, const float dimension) const
    {
        if (_settings && _settings.GlobalSettings().SnapToGridOnResize())
        {
            if (const auto terminalTab{ _GetFocusedTabImpl() })
            {
                return terminalTab->CalcSnappedDimension(widthOrHeight, dimension);
            }
        }
        return dimension;
    }

    // Method Description:
    // - Place `copiedData` into the clipboard as text. Triggered when a
    //   terminal control raises it's CopyToClipboard event.
    // Arguments:
    // - copiedData: the new string content to place on the clipboard.
    winrt::fire_and_forget TerminalPage::_CopyToClipboardHandler(const IInspectable /*sender*/,
                                                                 const CopyToClipboardEventArgs copiedData)
    {
        co_await winrt::resume_foreground(Dispatcher(), CoreDispatcherPriority::High);

        DataPackage dataPack = DataPackage();
        dataPack.RequestedOperation(DataPackageOperation::Copy);

        // The EventArgs.Formats() is an override for the global setting "copyFormatting"
        //   iff it is set
        bool useGlobal = copiedData.Formats() == nullptr;
        auto copyFormats = useGlobal ?
                               _settings.GlobalSettings().CopyFormatting() :
                               copiedData.Formats().Value();

        // copy text to dataPack
        dataPack.SetText(copiedData.Text());

        if (WI_IsFlagSet(copyFormats, CopyFormat::HTML))
        {
            // copy html to dataPack
            const auto htmlData = copiedData.Html();
            if (!htmlData.empty())
            {
                dataPack.SetHtmlFormat(htmlData);
            }
        }

        if (WI_IsFlagSet(copyFormats, CopyFormat::RTF))
        {
            // copy rtf data to dataPack
            const auto rtfData = copiedData.Rtf();
            if (!rtfData.empty())
            {
                dataPack.SetRtf(rtfData);
            }
        }

        try
        {
            Clipboard::SetContent(dataPack);
            Clipboard::Flush();
        }
        CATCH_LOG();
    }

    // Function Description:
    // - This function is called when the `TermControl` requests that we send
    //   it the clipboard's content.
    // - Retrieves the data from the Windows Clipboard and converts it to text.
    // - Shows warnings if the clipboard is too big or contains multiple lines
    //   of text.
    // - Sends the text back to the TermControl through the event's
    //   `HandleClipboardData` member function.
    // - Does some of this in a background thread, as to not hang/crash the UI thread.
    // Arguments:
    // - eventArgs: the PasteFromClipboard event sent from the TermControl
    fire_and_forget TerminalPage::_PasteFromClipboardHandler(const IInspectable /*sender*/,
                                                             const PasteFromClipboardEventArgs eventArgs)
    {
        const DataPackageView data = Clipboard::GetContent();

        // This will switch the execution of the function to a background (not
        // UI) thread. This is IMPORTANT, because the getting the clipboard data
        // will crash on the UI thread, because the main thread is a STA.
        co_await winrt::resume_background();

        try
        {
            hstring text = L"";
            if (data.Contains(StandardDataFormats::Text()))
            {
                text = co_await data.GetTextAsync();
            }
            // Windows Explorer's "Copy address" menu item stores a StorageItem in the clipboard, and no text.
            else if (data.Contains(StandardDataFormats::StorageItems()))
            {
                Windows::Foundation::Collections::IVectorView<Windows::Storage::IStorageItem> items = co_await data.GetStorageItemsAsync();
                if (items.Size() > 0)
                {
                    Windows::Storage::IStorageItem item = items.GetAt(0);
                    text = item.Path();
                }
            }

            if (_settings.GlobalSettings().TrimPaste())
            {
                std::wstring_view textView{ text };
                const auto pos = textView.find_last_not_of(L"\t\n\v\f\r ");
                if (pos == textView.npos)
                {
                    // Text is all white space, nothing to paste
                    co_return;
                }
                else if (const auto toRemove = textView.size() - 1 - pos; toRemove > 0)
                {
                    textView.remove_suffix(toRemove);
                    text = { textView };
                }
            }

            bool warnMultiLine = _settings.GlobalSettings().WarnAboutMultiLinePaste();
            if (warnMultiLine)
            {
                const auto isNewLineLambda = [](auto c) { return c == L'\n' || c == L'\r'; };
                const auto hasNewLine = std::find_if(text.cbegin(), text.cend(), isNewLineLambda) != text.cend();
                warnMultiLine = hasNewLine;
            }

            constexpr const std::size_t minimumSizeForWarning = 1024 * 5; // 5 KiB
            const bool warnLargeText = text.size() > minimumSizeForWarning &&
                                       _settings.GlobalSettings().WarnAboutLargePaste();

            if (warnMultiLine || warnLargeText)
            {
                co_await winrt::resume_foreground(Dispatcher());

                if (warnMultiLine)
                {
                    const auto focusedTab = _GetFocusedTabImpl();
                    // Do not warn about multi line pasting if the current tab has bracketed paste enabled.
                    warnMultiLine = warnMultiLine && !focusedTab->GetActiveTerminalControl().BracketedPasteEnabled();
                }

                // We have to initialize the dialog here to be able to change the text of the text block within it
                FindName(L"MultiLinePasteDialog").try_as<WUX::Controls::ContentDialog>();
                ClipboardText().Text(text);

                // The vertical offset on the scrollbar does not reset automatically, so reset it manually
                ClipboardContentScrollViewer().ScrollToVerticalOffset(0);

                ContentDialogResult warningResult = ContentDialogResult::Primary;
                if (warnMultiLine)
                {
                    warningResult = co_await _ShowMultiLinePasteWarningDialog();
                }
                else if (warnLargeText)
                {
                    warningResult = co_await _ShowLargePasteWarningDialog();
                }

                // Clear the clipboard text so it doesn't lie around in memory
                ClipboardText().Text(L"");

                if (warningResult != ContentDialogResult::Primary)
                {
                    // user rejected the paste
                    co_return;
                }
            }

            eventArgs.HandleClipboardData(text);
        }
        CATCH_LOG();
    }

    void TerminalPage::_OpenHyperlinkHandler(const IInspectable /*sender*/, const Microsoft::Terminal::Control::OpenHyperlinkEventArgs eventArgs)
    {
        try
        {
            auto parsed = winrt::Windows::Foundation::Uri(eventArgs.Uri().c_str());
            if (_IsUriSupported(parsed))
            {
                ShellExecute(nullptr, L"open", eventArgs.Uri().c_str(), nullptr, nullptr, SW_SHOWNORMAL);
            }
            else
            {
                _ShowCouldNotOpenDialog(RS_(L"UnsupportedSchemeText"), eventArgs.Uri());
            }
        }
        catch (...)
        {
            LOG_CAUGHT_EXCEPTION();
            _ShowCouldNotOpenDialog(RS_(L"InvalidUriText"), eventArgs.Uri());
        }
    }

    // Method Description:
    // - Opens up a dialog box explaining why we could not open a URI
    // Arguments:
    // - The reason (unsupported scheme, invalid uri, potentially more in the future)
    // - The uri
    void TerminalPage::_ShowCouldNotOpenDialog(winrt::hstring reason, winrt::hstring uri)
    {
        if (auto presenter{ _dialogPresenter.get() })
        {
            // FindName needs to be called first to actually load the xaml object
            auto unopenedUriDialog = FindName(L"CouldNotOpenUriDialog").try_as<WUX::Controls::ContentDialog>();

            // Insert the reason and the URI
            CouldNotOpenUriReason().Text(reason);
            UnopenedUri().Text(uri);

            // Show the dialog
            presenter.ShowDialog(unopenedUriDialog);
        }
    }

    // Method Description:
    // - Determines if the given URI is currently supported
    // Arguments:
    // - The parsed URI
    // Return value:
    // - True if we support it, false otherwise
    bool TerminalPage::_IsUriSupported(const winrt::Windows::Foundation::Uri& parsedUri)
    {
        if (parsedUri.SchemeName() == L"http" || parsedUri.SchemeName() == L"https")
        {
            return true;
        }
        if (parsedUri.SchemeName() == L"file")
        {
            const auto host = parsedUri.Host();
            // If no hostname was provided or if the hostname was "localhost", Host() will return an empty string
            // and we allow it
            if (host == L"")
            {
                return true;
            }
            // TODO: by the OSC 8 spec, if a hostname (other than localhost) is provided, we _should_ be
            // comparing that value against what is returned by GetComputerNameExW and making sure they match.
            // However, ShellExecute does not seem to be happy with file URIs of the form
            //          file://{hostname}/path/to/file.ext
            // and so while we could do the hostname matching, we do not know how to actually open the URI
            // if its given in that form. So for now we ignore all hostnames other than localhost
        }
        return false;
    }

    // Important! Don't take this eventArgs by reference, we need to extend the
    // lifetime of it to the other side of the co_await!
    winrt::fire_and_forget TerminalPage::_ControlNoticeRaisedHandler(const IInspectable /*sender*/,
                                                                     const Microsoft::Terminal::Control::NoticeEventArgs eventArgs)
    {
        auto weakThis = get_weak();
        co_await winrt::resume_foreground(Dispatcher());
        if (auto page = weakThis.get())
        {
            winrt::hstring message = eventArgs.Message();

            winrt::hstring title;

            switch (eventArgs.Level())
            {
            case NoticeLevel::Debug:
                title = RS_(L"NoticeDebug"); //\xebe8
                break;
            case NoticeLevel::Info:
                title = RS_(L"NoticeInfo"); // \xe946
                break;
            case NoticeLevel::Warning:
                title = RS_(L"NoticeWarning"); //\xe7ba
                break;
            case NoticeLevel::Error:
                title = RS_(L"NoticeError"); //\xe783
                break;
            }

            page->_ShowControlNoticeDialog(title, message);
        }
    }

    void TerminalPage::_ShowControlNoticeDialog(const winrt::hstring& title, const winrt::hstring& message)
    {
        if (auto presenter{ _dialogPresenter.get() })
        {
            // FindName needs to be called first to actually load the xaml object
            auto controlNoticeDialog = FindName(L"ControlNoticeDialog").try_as<WUX::Controls::ContentDialog>();

            ControlNoticeDialog().Title(winrt::box_value(title));

            // Insert the message
            NoticeMessage().Text(message);

            // Show the dialog
            presenter.ShowDialog(controlNoticeDialog);
        }
    }

    // Method Description:
    // - Copy text from the focused terminal to the Windows Clipboard
    // Arguments:
    // - singleLine: if enabled, copy contents as a single line of text
    // - formats: dictate which formats need to be copied
    // Return Value:
    // - true iff we we able to copy text (if a selection was active)
    bool TerminalPage::_CopyText(const bool singleLine, const Windows::Foundation::IReference<CopyFormat>& formats)
    {
        if (const auto& control{ _GetActiveControl() })
        {
            return control.CopySelectionToClipboard(singleLine, formats);
        }
        return false;
    }

    // Method Description:
    // - Send an event (which will be caught by AppHost) to set the progress indicator on the taskbar
    // Arguments:
    // - sender (not used)
    // - eventArgs: the arguments specifying how to set the progress indicator
    winrt::fire_and_forget TerminalPage::_SetTaskbarProgressHandler(const IInspectable /*sender*/, const IInspectable /*eventArgs*/)
    {
        co_await resume_foreground(Dispatcher());
        _SetTaskbarProgressHandlers(*this, nullptr);
    }

    // Method Description:
    // - Paste text from the Windows Clipboard to the focused terminal
    void TerminalPage::_PasteText()
    {
        if (const auto& control{ _GetActiveControl() })
        {
            control.PasteTextFromClipboard();
        }
    }

    // Function Description:
    // - Called when the settings button is clicked. ShellExecutes the settings
    //   file, as to open it in the default editor for .json files. Does this in
    //   a background thread, as to not hang/crash the UI thread.
    fire_and_forget TerminalPage::_LaunchSettings(const SettingsTarget target)
    {
        if (target == SettingsTarget::SettingsUI)
        {
            OpenSettingsUI();
        }
        else
        {
            // This will switch the execution of the function to a background (not
            // UI) thread. This is IMPORTANT, because the Windows.Storage API's
            // (used for retrieving the path to the file) will crash on the UI
            // thread, because the main thread is a STA.
            co_await winrt::resume_background();

            auto openFile = [](const auto& filePath) {
                HINSTANCE res = ShellExecute(nullptr, nullptr, filePath.c_str(), nullptr, nullptr, SW_SHOW);
                if (static_cast<int>(reinterpret_cast<uintptr_t>(res)) <= 32)
                {
                    ShellExecute(nullptr, nullptr, L"notepad", filePath.c_str(), nullptr, SW_SHOW);
                }
            };

            switch (target)
            {
            case SettingsTarget::DefaultsFile:
                openFile(CascadiaSettings::DefaultSettingsPath());
                break;
            case SettingsTarget::SettingsFile:
                openFile(CascadiaSettings::SettingsPath());
                break;
            case SettingsTarget::AllFiles:
                openFile(CascadiaSettings::DefaultSettingsPath());
                openFile(CascadiaSettings::SettingsPath());
                break;
            }
        }
    }

    // Method Description:
    // - Called when our tab content size changes. This updates each tab with
    //   the new size, so they have a chance to update each of their panes with
    //   the new size.
    // Arguments:
    // - e: the SizeChangedEventArgs with the new size of the tab content area.
    // Return Value:
    // - <none>
    void TerminalPage::_OnContentSizeChanged(const IInspectable& /*sender*/, Windows::UI::Xaml::SizeChangedEventArgs const& e)
    {
        const auto newSize = e.NewSize();
        _ResizeTabContent(newSize);
    }

    // Method Description:
    // - Responds to the TabView control's Tab Closing event by removing
    //      the indicated tab from the set and focusing another one.
    //      The event is cancelled so App maintains control over the
    //      items in the tabview.
    // Arguments:
    // - sender: the control that originated this event
    // - eventArgs: the event's constituent arguments
    void TerminalPage::_OnTabCloseRequested(const IInspectable& /*sender*/, const MUX::Controls::TabViewTabCloseRequestedEventArgs& eventArgs)
    {
        const auto tabViewItem = eventArgs.Tab();
        if (auto tab{ _GetTabByTabViewItem(tabViewItem) })
        {
            _HandleCloseTabRequested(tab);
        }
    }

    TermControl TerminalPage::_InitControl(const TerminalSettingsCreateResult& settings, const ITerminalConnection& connection)
    {
        // Give term control a child of the settings so that any overrides go in the child
        // This way, when we do a settings reload we just update the parent and the overrides remain
        const auto child = TerminalSettings::CreateWithParent(settings);
        TermControl term{ child.DefaultSettings(), connection };

        term.UnfocusedAppearance(child.UnfocusedSettings()); // It is okay for the unfocused settings to be null

        return term;
    }

    // Method Description:
    // - Creates a pane and returns a shared_ptr to it
    // - The caller should handle where the pane goes after creation,
    //   either to split an already existing pane or to create a new tab with it
    // Arguments:
    // - newTerminalArgs: an object that may contain a blob of parameters to
    //   control which profile is created and with possible other
    //   configurations. See CascadiaSettings::BuildSettings for more details.
    // - duplicate: a boolean to indicate whether the pane we create should be
    //   a duplicate of the currently focused pane
    // - existingConnection: optionally receives a connection from the outside
    //   world instead of attempting to create one
    std::shared_ptr<Pane> TerminalPage::_MakePane(const NewTerminalArgs& newTerminalArgs, const bool duplicate, TerminalConnection::ITerminalConnection existingConnection)
    {
        TerminalSettingsCreateResult controlSettings{ nullptr };
        Profile profile{ nullptr };

        if (duplicate)
        {
            const auto focusedTab{ _GetFocusedTabImpl() };
            if (focusedTab)
            {
                profile = focusedTab->GetFocusedProfile();
                if (profile)
                {
                    // TODO GH#5047 If we cache the NewTerminalArgs, we no longer need to do this.
                    profile = GetClosestProfileForDuplicationOfProfile(profile);
                    controlSettings = TerminalSettings::CreateWithProfile(_settings, profile, *_bindings);
                    const auto workingDirectory = focusedTab->GetActiveTerminalControl().WorkingDirectory();
                    const auto validWorkingDirectory = !workingDirectory.empty();
                    if (validWorkingDirectory)
                    {
                        controlSettings.DefaultSettings().StartingDirectory(workingDirectory);
                    }
                }
            }
        }
        if (!profile)
        {
            profile = _settings.GetProfileForArgs(newTerminalArgs);
            controlSettings = TerminalSettings::CreateWithNewTerminalArgs(_settings, newTerminalArgs, *_bindings);
        }

        auto connection = existingConnection ? existingConnection : _CreateConnectionFromSettings(profile, controlSettings.DefaultSettings());
        if (existingConnection)
        {
            connection.Resize(controlSettings.DefaultSettings().InitialRows(), controlSettings.DefaultSettings().InitialCols());
        }

        TerminalConnection::ITerminalConnection debugConnection{ nullptr };
        if (_settings.GlobalSettings().DebugFeaturesEnabled())
        {
            const CoreWindow window = CoreWindow::GetForCurrentThread();
            const auto rAltState = window.GetKeyState(VirtualKey::RightMenu);
            const auto lAltState = window.GetKeyState(VirtualKey::LeftMenu);
            const bool bothAltsPressed = WI_IsFlagSet(lAltState, CoreVirtualKeyStates::Down) &&
                                         WI_IsFlagSet(rAltState, CoreVirtualKeyStates::Down);
            if (bothAltsPressed)
            {
                std::tie(connection, debugConnection) = OpenDebugTapConnection(connection);
            }
        }

        const auto control = _InitControl(controlSettings, connection);
        _RegisterTerminalEvents(control);

        auto resultPane = std::make_shared<Pane>(profile, control);

        if (debugConnection) // this will only be set if global debugging is on and tap is active
        {
            auto newControl = _InitControl(controlSettings, debugConnection);
            _RegisterTerminalEvents(newControl);
            // Split (auto) with the debug tap.
            auto debugPane = std::make_shared<Pane>(profile, newControl);

            // Since we're doing this split directly on the pane (instead of going through TerminalTab,
            // we need to handle the panes 'active' states

            // Set the pane we're splitting to active (otherwise Split will not do anything)
            resultPane->SetActive();
            auto [original, _] = resultPane->Split(SplitDirection::Automatic, 0.5f, debugPane);

            // Set the non-debug pane as active
            resultPane->ClearActive();
            original->SetActive();
        }

        return resultPane;
    }

    // Method Description:
    // - Hook up keybindings, and refresh the UI of the terminal.
    //   This includes update the settings of all the tabs according
    //   to their profiles, update the title and icon of each tab, and
    //   finally create the tab flyout
    void TerminalPage::_RefreshUIForSettingsReload()
    {
        // Re-wire the keybindings to their handlers, as we'll have created a
        // new AppKeyBindings object.
        _HookupKeyBindings(_settings.ActionMap());

        // Refresh UI elements

        // Mapping by GUID isn't _excellent_ because the defaults profile doesn't have a stable GUID; however,
        // when we stabilize its guid this will become fully safe.
        std::unordered_map<winrt::guid, std::pair<Profile, TerminalSettingsCreateResult>> profileGuidSettingsMap;
        const auto profileDefaults{ _settings.ProfileDefaults() };
        const auto allProfiles{ _settings.AllProfiles() };

        profileGuidSettingsMap.reserve(allProfiles.Size() + 1);

        // Include the Defaults profile for consideration
        profileGuidSettingsMap.insert_or_assign(profileDefaults.Guid(), std::pair{ profileDefaults, nullptr });
        for (const auto& newProfile : allProfiles)
        {
            // Avoid creating a TerminalSettings right now. They're not totally cheap, and we suspect that users with many
            // panes may not be using all of their profiles at the same time. Lazy evaluation is king!
            profileGuidSettingsMap.insert_or_assign(newProfile.Guid(), std::pair{ newProfile, nullptr });
        }

        for (const auto& tab : _tabs)
        {
            if (auto terminalTab{ _GetTerminalTabImpl(tab) })
            {
                terminalTab->UpdateSettings();

                // Manually enumerate the panes in each tab; this will let us recycle TerminalSettings
                // objects but only have to iterate one time.
                terminalTab->GetRootPane()->WalkTree([&](auto&& pane) {
                    if (const auto profile{ pane->GetProfile() })
                    {
                        const auto found{ profileGuidSettingsMap.find(profile.Guid()) };
                        // GH#2455: If there are any panes with controls that had been
                        // initialized with a Profile that no longer exists in our list of
                        // profiles, we'll leave it unmodified. The profile doesn't exist
                        // anymore, so we can't possibly update its settings.
                        if (found != profileGuidSettingsMap.cend())
                        {
                            auto& pair{ found->second };
                            if (!pair.second)
                            {
                                pair.second = TerminalSettings::CreateWithProfile(_settings, pair.first, *_bindings);
                            }
                            pane->UpdateSettings(pair.second, pair.first);
                        }
                    }
                    return false;
                });

                // Update the icon of the tab for the currently focused profile in that tab.
                // Only do this for TerminalTabs. Other types of tabs won't have multiple panes
                // and profiles so the Title and Icon will be set once and only once on init.
                _UpdateTabIcon(*terminalTab);

                // Force the TerminalTab to re-grab its currently active control's title.
                terminalTab->UpdateTitle();
            }
            else if (auto settingsTab = tab.try_as<TerminalApp::SettingsTab>())
            {
                settingsTab.UpdateSettings(_settings);
            }

            auto tabImpl{ winrt::get_self<TabBase>(tab) };
            tabImpl->SetActionMap(_settings.ActionMap());
        }

        // repopulate the new tab button's flyout with entries for each
        // profile, which might have changed
        _UpdateTabWidthMode();
        _CreateNewTabFlyout();

        // Reload the current value of alwaysOnTop from the settings file. This
        // will let the user hot-reload this setting, but any runtime changes to
        // the alwaysOnTop setting will be lost.
        _isAlwaysOnTop = _settings.GlobalSettings().AlwaysOnTop();
        _AlwaysOnTopChangedHandlers(*this, nullptr);

        // Settings AllowDependentAnimations will affect whether animations are
        // enabled application-wide, so we don't need to check it each time we
        // want to create an animation.
        WUX::Media::Animation::Timeline::AllowDependentAnimations(!_settings.GlobalSettings().DisableAnimations());

        _tabRow.ShowElevationShield(IsElevated() && _settings.GlobalSettings().ShowAdminShield());
    }

    // This is a helper to aid in sorting commands by their `Name`s, alphabetically.
    static bool _compareSchemeNames(const ColorScheme& lhs, const ColorScheme& rhs)
    {
        std::wstring leftName{ lhs.Name() };
        std::wstring rightName{ rhs.Name() };
        return leftName.compare(rightName) < 0;
    }

    // Method Description:
    // - Takes a mapping of names->commands and expands them
    // Arguments:
    // - <none>
    // Return Value:
    // - <none>
    IMap<winrt::hstring, Command> TerminalPage::_ExpandCommands(IMapView<winrt::hstring, Command> commandsToExpand,
                                                                IVectorView<Profile> profiles,
                                                                IMapView<winrt::hstring, ColorScheme> schemes)
    {
        IVector<SettingsLoadWarnings> warnings{ winrt::single_threaded_vector<SettingsLoadWarnings>() };

        std::vector<ColorScheme> sortedSchemes;
        sortedSchemes.reserve(schemes.Size());

        for (const auto& nameAndScheme : schemes)
        {
            sortedSchemes.push_back(nameAndScheme.Value());
        }
        std::sort(sortedSchemes.begin(),
                  sortedSchemes.end(),
                  _compareSchemeNames);

        IMap<winrt::hstring, Command> copyOfCommands = winrt::single_threaded_map<winrt::hstring, Command>();
        for (const auto& nameAndCommand : commandsToExpand)
        {
            copyOfCommands.Insert(nameAndCommand.Key(), nameAndCommand.Value());
        }

        Command::ExpandCommands(copyOfCommands,
                                profiles,
                                { sortedSchemes },
                                warnings);

        return copyOfCommands;
    }
    // Method Description:
    // - Repopulates the list of commands in the command palette with the
    //   current commands in the settings. Also updates the keybinding labels to
    //   reflect any matching keybindings.
    // Arguments:
    // - <none>
    // Return Value:
    // - <none>
    void TerminalPage::_UpdateCommandsForPalette()
    {
        IMap<winrt::hstring, Command> copyOfCommands = _ExpandCommands(_settings.GlobalSettings().ActionMap().NameMap(),
                                                                       _settings.ActiveProfiles().GetView(),
                                                                       _settings.GlobalSettings().ColorSchemes());

        _recursiveUpdateCommandKeybindingLabels(_settings, copyOfCommands.GetView());

        // Update the command palette when settings reload
        auto commandsCollection = winrt::single_threaded_vector<Command>();
        for (const auto& nameAndCommand : copyOfCommands)
        {
            commandsCollection.Append(nameAndCommand.Value());
        }

        CommandPalette().SetCommands(commandsCollection);
    }

    // Method Description:
    // - Sets the initial actions to process on startup. We'll make a copy of
    //   this list, and process these actions when we're loaded.
    // - This function will have no effective result after Create() is called.
    // Arguments:
    // - actions: a list of Actions to process on startup.
    // Return Value:
    // - <none>
    void TerminalPage::SetStartupActions(std::vector<ActionAndArgs>& actions)
    {
        // The fastest way to copy all the actions out of the std::vector and
        // put them into a winrt::IVector is by making a copy, then moving the
        // copy into the winrt vector ctor.
        auto listCopy = actions;
        _startupActions = winrt::single_threaded_vector<ActionAndArgs>(std::move(listCopy));
    }

    // Routine Description:
    // - Notifies this Terminal Page that it should start the incoming connection
    //   listener for command-line tools attempting to join this Terminal
    //   through the default application channel.
    // Arguments:
    // - isEmbedding - True if COM started us to be a server. False if we're doing it of our own accord.
    // Return Value:
    // - <none>
    void TerminalPage::SetInboundListener(bool isEmbedding)
    {
        _shouldStartInboundListener = true;
        _isEmbeddingInboundListener = isEmbedding;

        // If the page has already passed the NotInitialized state,
        // then it is ready-enough for us to just start this immediately.
        if (_startupState != StartupState::NotInitialized)
        {
            _StartInboundListener();
        }
    }

    winrt::TerminalApp::IDialogPresenter TerminalPage::DialogPresenter() const
    {
        return _dialogPresenter.get();
    }

    void TerminalPage::DialogPresenter(winrt::TerminalApp::IDialogPresenter dialogPresenter)
    {
        _dialogPresenter = dialogPresenter;
    }

    // Method Description:
    // - Get the combined taskbar state for the page. This is the combination of
    //   all the states of all the tabs, which are themselves a combination of
    //   all their panes. Taskbar states are given a priority based on the rules
    //   in:
    //   https://docs.microsoft.com/en-us/windows/win32/api/shobjidl_core/nf-shobjidl_core-itaskbarlist3-setprogressstate
    //   under "How the Taskbar Button Chooses the Progress Indicator for a Group"
    // Arguments:
    // - <none>
    // Return Value:
    // - A TaskbarState object representing the combined taskbar state and
    //   progress percentage of all our tabs.
    winrt::TerminalApp::TaskbarState TerminalPage::TaskbarState() const
    {
        auto state{ winrt::make<winrt::TerminalApp::implementation::TaskbarState>() };

        for (const auto& tab : _tabs)
        {
            if (auto tabImpl{ _GetTerminalTabImpl(tab) })
            {
                auto tabState{ tabImpl->GetCombinedTaskbarState() };
                // lowest priority wins
                if (tabState.Priority() < state.Priority())
                {
                    state = tabState;
                }
            }
        }

        return state;
    }

    // Method Description:
    // - This is the method that App will call when the titlebar
    //   has been clicked. It dismisses any open flyouts.
    // Arguments:
    // - <none>
    // Return Value:
    // - <none>
    void TerminalPage::TitlebarClicked()
    {
        if (_newTabButton && _newTabButton.Flyout())
        {
            _newTabButton.Flyout().Hide();
        }
        _DismissTabContextMenus();
    }

    // Method Description:
    // - Called when the user tries to do a search using keybindings.
    //   This will tell the current focused terminal control to create
    //   a search box and enable find process.
    // Arguments:
    // - <none>
    // Return Value:
    // - <none>
    void TerminalPage::_Find()
    {
        if (const auto& control{ _GetActiveControl() })
        {
            control.CreateSearchBoxControl();
        }
    }

    // Method Description:
    // - Toggles borderless mode. Hides the tab row, and raises our
    //   FocusModeChanged event.
    // Arguments:
    // - <none>
    // Return Value:
    // - <none>
    void TerminalPage::ToggleFocusMode()
    {
        _SetFocusMode(!_isInFocusMode);
    }

    void TerminalPage::_SetFocusMode(const bool inFocusMode)
    {
        const bool newInFocusMode = inFocusMode;
        if (newInFocusMode != FocusMode())
        {
            _isInFocusMode = newInFocusMode;
            _UpdateTabView();
            _FocusModeChangedHandlers(*this, nullptr);
        }
    }

    // Method Description:
    // - Toggles fullscreen mode. Hides the tab row, and raises our
    //   FullscreenChanged event.
    // Arguments:
    // - <none>
    // Return Value:
    // - <none>
    void TerminalPage::ToggleFullscreen()
    {
        SetFullscreen(!_isFullscreen);
    }

    // Method Description:
    // - Toggles always on top mode. Raises our AlwaysOnTopChanged event.
    // Arguments:
    // - <none>
    // Return Value:
    // - <none>
    void TerminalPage::ToggleAlwaysOnTop()
    {
        _isAlwaysOnTop = !_isAlwaysOnTop;
        _AlwaysOnTopChangedHandlers(*this, nullptr);
    }

    // Method Description:
    // - Sets the tab split button color when a new tab color is selected
    // Arguments:
    // - color: The color of the newly selected tab, used to properly calculate
    //          the foreground color of the split button (to match the font
    //          color of the tab)
    // - accentColor: the actual color we are going to use to paint the tab row and
    //                split button, so that there is some contrast between the tab
    //                and the non-client are behind it
    // Return Value:
    // - <none>
    void TerminalPage::_SetNewTabButtonColor(const Windows::UI::Color& color, const Windows::UI::Color& accentColor)
    {
        // TODO GH#3327: Look at what to do with the tab button when we have XAML theming
        bool IsBrightColor = ColorHelper::IsBrightColor(color);
        bool isLightAccentColor = ColorHelper::IsBrightColor(accentColor);
        winrt::Windows::UI::Color pressedColor{};
        winrt::Windows::UI::Color hoverColor{};
        winrt::Windows::UI::Color foregroundColor{};
        const float hoverColorAdjustment = 5.f;
        const float pressedColorAdjustment = 7.f;

        if (IsBrightColor)
        {
            foregroundColor = winrt::Windows::UI::Colors::Black();
        }
        else
        {
            foregroundColor = winrt::Windows::UI::Colors::White();
        }

        if (isLightAccentColor)
        {
            hoverColor = ColorHelper::Darken(accentColor, hoverColorAdjustment);
            pressedColor = ColorHelper::Darken(accentColor, pressedColorAdjustment);
        }
        else
        {
            hoverColor = ColorHelper::Lighten(accentColor, hoverColorAdjustment);
            pressedColor = ColorHelper::Lighten(accentColor, pressedColorAdjustment);
        }

        Media::SolidColorBrush backgroundBrush{ accentColor };
        Media::SolidColorBrush backgroundHoverBrush{ hoverColor };
        Media::SolidColorBrush backgroundPressedBrush{ pressedColor };
        Media::SolidColorBrush foregroundBrush{ foregroundColor };

        _newTabButton.Resources().Insert(winrt::box_value(L"SplitButtonBackground"), backgroundBrush);
        _newTabButton.Resources().Insert(winrt::box_value(L"SplitButtonBackgroundPointerOver"), backgroundHoverBrush);
        _newTabButton.Resources().Insert(winrt::box_value(L"SplitButtonBackgroundPressed"), backgroundPressedBrush);

        _newTabButton.Resources().Insert(winrt::box_value(L"SplitButtonForeground"), foregroundBrush);
        _newTabButton.Resources().Insert(winrt::box_value(L"SplitButtonForegroundPointerOver"), foregroundBrush);
        _newTabButton.Resources().Insert(winrt::box_value(L"SplitButtonForegroundPressed"), foregroundBrush);

        _newTabButton.Background(backgroundBrush);
        _newTabButton.Foreground(foregroundBrush);
    }

    // Method Description:
    // - Clears the tab split button color to a system color
    //   (or white if none is found) when the tab's color is cleared
    // - Clears the tab row color to a system color
    //   (or white if none is found) when the tab's color is cleared
    // Arguments:
    // - <none>
    // Return Value:
    // - <none>
    void TerminalPage::_ClearNewTabButtonColor()
    {
        // TODO GH#3327: Look at what to do with the tab button when we have XAML theming
        winrt::hstring keys[] = {
            L"SplitButtonBackground",
            L"SplitButtonBackgroundPointerOver",
            L"SplitButtonBackgroundPressed",
            L"SplitButtonForeground",
            L"SplitButtonForegroundPointerOver",
            L"SplitButtonForegroundPressed"
        };

        // simply clear any of the colors in the split button's dict
        for (auto keyString : keys)
        {
            auto key = winrt::box_value(keyString);
            if (_newTabButton.Resources().HasKey(key))
            {
                _newTabButton.Resources().Remove(key);
            }
        }

        const auto res = Application::Current().Resources();

        const auto defaultBackgroundKey = winrt::box_value(L"TabViewItemHeaderBackground");
        const auto defaultForegroundKey = winrt::box_value(L"SystemControlForegroundBaseHighBrush");
        winrt::Windows::UI::Xaml::Media::SolidColorBrush backgroundBrush;
        winrt::Windows::UI::Xaml::Media::SolidColorBrush foregroundBrush;

        // TODO: Related to GH#3917 - I think if the system is set to "Dark"
        // theme, but the app is set to light theme, then this lookup still
        // returns to us the dark theme brushes. There's gotta be a way to get
        // the right brushes...
        // See also GH#5741
        if (res.HasKey(defaultBackgroundKey))
        {
            winrt::Windows::Foundation::IInspectable obj = res.Lookup(defaultBackgroundKey);
            backgroundBrush = obj.try_as<winrt::Windows::UI::Xaml::Media::SolidColorBrush>();
        }
        else
        {
            backgroundBrush = winrt::Windows::UI::Xaml::Media::SolidColorBrush{ winrt::Windows::UI::Colors::Black() };
        }

        if (res.HasKey(defaultForegroundKey))
        {
            winrt::Windows::Foundation::IInspectable obj = res.Lookup(defaultForegroundKey);
            foregroundBrush = obj.try_as<winrt::Windows::UI::Xaml::Media::SolidColorBrush>();
        }
        else
        {
            foregroundBrush = winrt::Windows::UI::Xaml::Media::SolidColorBrush{ winrt::Windows::UI::Colors::White() };
        }

        _newTabButton.Background(backgroundBrush);
        _newTabButton.Foreground(foregroundBrush);
    }

    // Method Description:
    // - Sets the tab split button color when a new tab color is selected
    // - This method could also set the color of the title bar and tab row
    // in the future
    // Arguments:
    // - selectedTabColor: The color of the newly selected tab
    // Return Value:
    // - <none>
    void TerminalPage::_SetNonClientAreaColors(const Windows::UI::Color& /*selectedTabColor*/)
    {
        // TODO GH#3327: Look at what to do with the NC area when we have XAML theming
    }

    // Method Description:
    // - Clears the tab split button color when the tab's color is cleared
    // - This method could also clear the color of the title bar and tab row
    // in the future
    // Arguments:
    // - <none>
    // Return Value:
    // - <none>
    void TerminalPage::_ClearNonClientAreaColors()
    {
        // TODO GH#3327: Look at what to do with the NC area when we have XAML theming
    }

    // Function Description:
    // - This is a helper method to get the commandline out of a
    //   ExecuteCommandline action, break it into subcommands, and attempt to
    //   parse it into actions. This is used by _HandleExecuteCommandline for
    //   processing commandlines in the current WT window.
    // Arguments:
    // - args: the ExecuteCommandlineArgs to synthesize a list of startup actions for.
    // Return Value:
    // - an empty list if we failed to parse, otherwise a list of actions to execute.
    std::vector<ActionAndArgs> TerminalPage::ConvertExecuteCommandlineToActions(const ExecuteCommandlineArgs& args)
    {
        ::TerminalApp::AppCommandlineArgs appArgs;
        if (appArgs.ParseArgs(args) == 0)
        {
            return appArgs.GetStartupActions();
        }

        return {};
    }

    void TerminalPage::_FocusActiveControl(IInspectable /*sender*/,
                                           IInspectable /*eventArgs*/)
    {
        _FocusCurrentTab(false);
    }

    bool TerminalPage::FocusMode() const
    {
        return _isInFocusMode;
    }

    bool TerminalPage::Fullscreen() const
    {
        return _isFullscreen;
    }

    // Method Description:
    // - Returns true if we're currently in "Always on top" mode. When we're in
    //   always on top mode, the window should be on top of all other windows.
    //   If multiple windows are all "always on top", they'll maintain their own
    //   z-order, with all the windows on top of all other non-topmost windows.
    // Arguments:
    // - <none>
    // Return Value:
    // - true if we should be in "always on top" mode
    bool TerminalPage::AlwaysOnTop() const
    {
        return _isAlwaysOnTop;
    }

    void TerminalPage::SetFullscreen(bool newFullscreen)
    {
        if (_isFullscreen == newFullscreen)
        {
            return;
        }
        _isFullscreen = newFullscreen;
        _UpdateTabView();
        _FullscreenChangedHandlers(*this, nullptr);
    }

    HRESULT TerminalPage::_OnNewConnection(const ConptyConnection& connection)
    {
        // We need to be on the UI thread in order for _OpenNewTab to run successfully.
        // HasThreadAccess will return true if we're currently on a UI thread and false otherwise.
        // When we're on a COM thread, we'll need to dispatch the calls to the UI thread
        // and wait on it hence the locking mechanism.
        if (!Dispatcher().HasThreadAccess())
        {
            til::latch latch{ 1 };
            HRESULT finalVal = S_OK;

            Dispatcher().RunAsync(CoreDispatcherPriority::Normal, [&]() {
                finalVal = _OnNewConnection(connection);
                latch.count_down();
            });

            latch.wait();
            return finalVal;
        }

        try
        {
            NewTerminalArgs newTerminalArgs;
            newTerminalArgs.Commandline(connection.Commandline());
            const auto profile{ _settings.GetProfileForArgs(newTerminalArgs) };
            const auto settings{ TerminalSettings::CreateWithProfile(_settings, profile, *_bindings) };

            _CreateNewTabFromPane(_MakePane(newTerminalArgs, false, connection));

            // Request a summon of this window to the foreground
            _SummonWindowRequestedHandlers(*this, nullptr);
            return S_OK;
        }
        CATCH_RETURN()
    }

    // Method Description:
    // - Creates a settings UI tab and focuses it. If there's already a settings UI tab open,
    //   just focus the existing one.
    // Arguments:
    // - <none>
    // Return Value:
    // - <none>
    void TerminalPage::OpenSettingsUI()
    {
        // If we're holding the settings tab's switch command, don't create a new one, switch to the existing one.
        if (!_settingsTab)
        {
            winrt::Microsoft::Terminal::Settings::Editor::MainPage sui{ _settings };
            if (_hostingHwnd)
            {
                sui.SetHostingWindow(reinterpret_cast<uint64_t>(*_hostingHwnd));
            }

            // GH#8767 - let unhandled keys in the SUI try to run commands too.
            sui.KeyDown({ this, &TerminalPage::_KeyDownHandler });

            sui.OpenJson([weakThis{ get_weak() }](auto&& /*s*/, winrt::Microsoft::Terminal::Settings::Model::SettingsTarget e) {
                if (auto page{ weakThis.get() })
                {
                    page->_LaunchSettings(e);
                }
            });

            auto newTabImpl = winrt::make_self<SettingsTab>(sui);

            // Add the new tab to the list of our tabs.
            _tabs.Append(*newTabImpl);
            _mruTabs.Append(*newTabImpl);

            newTabImpl->SetDispatch(*_actionDispatch);
            newTabImpl->SetActionMap(_settings.ActionMap());

            // Give the tab its index in the _tabs vector so it can manage its own SwitchToTab command.
            _UpdateTabIndices();

            // Don't capture a strong ref to the tab. If the tab is removed as this
            // is called, we don't really care anymore about handling the event.
            auto weakTab = make_weak(newTabImpl);

            auto tabViewItem = newTabImpl->TabViewItem();
            _tabView.TabItems().Append(tabViewItem);

            tabViewItem.PointerPressed({ this, &TerminalPage::_OnTabClick });

            // When the tab requests close, try to close it (prompt for approval, if required)
            newTabImpl->CloseRequested([weakTab, weakThis{ get_weak() }](auto&& /*s*/, auto&& /*e*/) {
                auto page{ weakThis.get() };
                auto tab{ weakTab.get() };

                if (page && tab)
                {
                    page->_HandleCloseTabRequested(*tab);
                }
            });

            // When the tab is closed, remove it from our list of tabs.
            newTabImpl->Closed([tabViewItem, weakThis{ get_weak() }](auto&& /*s*/, auto&& /*e*/) {
                if (auto page{ weakThis.get() })
                {
                    page->_settingsTab = nullptr;
                    page->_RemoveOnCloseRoutine(tabViewItem, page);
                }
            });

            _settingsTab = *newTabImpl;

            // This kicks off TabView::SelectionChanged, in response to which
            // we'll attach the terminal's Xaml control to the Xaml root.
            _tabView.SelectedItem(tabViewItem);
        }
        else
        {
            _tabView.SelectedItem(_settingsTab.TabViewItem());
        }
    }

    // Method Description:
    // - Returns a com_ptr to the implementation type of the given tab if it's a TerminalTab.
    //   If the tab is not a TerminalTab, returns nullptr.
    // Arguments:
    // - tab: the projected type of a Tab
    // Return Value:
    // - If the tab is a TerminalTab, a com_ptr to the implementation type.
    //   If the tab is not a TerminalTab, nullptr
    winrt::com_ptr<TerminalTab> TerminalPage::_GetTerminalTabImpl(const TerminalApp::TabBase& tab)
    {
        if (auto terminalTab = tab.try_as<TerminalApp::TerminalTab>())
        {
            winrt::com_ptr<TerminalTab> tabImpl;
            tabImpl.copy_from(winrt::get_self<TerminalTab>(terminalTab));
            return tabImpl;
        }
        else
        {
            return nullptr;
        }
    }

    // Method Description:
    // - Computes the delta for scrolling the tab's viewport.
    // Arguments:
    // - scrollDirection - direction (up / down) to scroll
    // - rowsToScroll - the number of rows to scroll
    // Return Value:
    // - delta - Signed delta, where a negative value means scrolling up.
    int TerminalPage::_ComputeScrollDelta(ScrollDirection scrollDirection, const uint32_t rowsToScroll)
    {
        return scrollDirection == ScrollUp ? -1 * rowsToScroll : rowsToScroll;
    }

    // Method Description:
    // - Reads system settings for scrolling (based on the step of the mouse scroll).
    // Upon failure fallbacks to default.
    // Return Value:
    // - The number of rows to scroll or a magic value of WHEEL_PAGESCROLL
    // indicating that we need to scroll an entire view height
    uint32_t TerminalPage::_ReadSystemRowsToScroll()
    {
        uint32_t systemRowsToScroll;
        if (!SystemParametersInfoW(SPI_GETWHEELSCROLLLINES, 0, &systemRowsToScroll, 0))
        {
            LOG_LAST_ERROR();

            // If SystemParametersInfoW fails, which it shouldn't, fall back to
            // Windows' default value.
            return DefaultRowsToScroll;
        }

        return systemRowsToScroll;
    }

    // Method Description:
    // - Displays a dialog stating the "Touch Keyboard and Handwriting Panel
    //   Service" is disabled.
    void TerminalPage::ShowKeyboardServiceWarning() const
    {
        if (!_IsMessageDismissed(InfoBarMessage::KeyboardServiceWarning))
        {
            if (const auto keyboardServiceWarningInfoBar = FindName(L"KeyboardServiceWarningInfoBar").try_as<MUX::Controls::InfoBar>())
            {
                keyboardServiceWarningInfoBar.IsOpen(true);
            }
        }
    }

    // Method Description:
    // - Displays a info popup guiding the user into setting their default terminal.
    void TerminalPage::ShowSetAsDefaultInfoBar() const
    {
        if (!CascadiaSettings::IsDefaultTerminalAvailable() || _IsMessageDismissed(InfoBarMessage::SetAsDefault))
        {
            return;
        }

        // If the user has already configured any terminal for hand-off we
        // shouldn't inform them again about the possibility to do so.
        if (CascadiaSettings::IsDefaultTerminalSet())
        {
            _DismissMessage(InfoBarMessage::SetAsDefault);
            return;
        }

        if (const auto infoBar = FindName(L"SetAsDefaultInfoBar").try_as<MUX::Controls::InfoBar>())
        {
            TraceLoggingWrite(g_hTerminalAppProvider, "SetAsDefaultTipPresented", TraceLoggingKeyword(MICROSOFT_KEYWORD_MEASURES), TelemetryPrivacyDataTag(PDT_ProductAndServicePerformance));
            infoBar.IsOpen(true);
        }
    }

    // Function Description:
    // - Helper function to get the OS-localized name for the "Touch Keyboard
    //   and Handwriting Panel Service". If we can't open up the service for any
    //   reason, then we'll just return the service's key, "TabletInputService".
    // Return Value:
    // - The OS-localized name for the TabletInputService
    winrt::hstring _getTabletServiceName()
    {
        auto isUwp = false;
        try
        {
            isUwp = ::winrt::Windows::UI::Xaml::Application::Current().as<::winrt::TerminalApp::App>().Logic().IsUwp();
        }
        CATCH_LOG();

        if (isUwp)
        {
            return winrt::hstring{ TabletInputServiceKey };
        }

        wil::unique_schandle hManager{ OpenSCManager(nullptr, nullptr, 0) };

        if (LOG_LAST_ERROR_IF(!hManager.is_valid()))
        {
            return winrt::hstring{ TabletInputServiceKey };
        }

        DWORD cchBuffer = 0;
        GetServiceDisplayName(hManager.get(), TabletInputServiceKey.data(), nullptr, &cchBuffer);
        std::wstring buffer;
        cchBuffer += 1; // Add space for a null
        buffer.resize(cchBuffer);

        if (LOG_LAST_ERROR_IF(!GetServiceDisplayName(hManager.get(),
                                                     TabletInputServiceKey.data(),
                                                     buffer.data(),
                                                     &cchBuffer)))
        {
            return winrt::hstring{ TabletInputServiceKey };
        }
        return winrt::hstring{ buffer };
    }

    // Method Description:
    // - Return the fully-formed warning message for the
    //   "KeyboardServiceDisabled" InfoBar. This InfoBar is used to warn the user
    //   if the keyboard service is disabled, and uses the OS localization for
    //   the service's actual name. It's bound to the bar in XAML.
    // Return Value:
    // - The warning message, including the OS-localized service name.
    winrt::hstring TerminalPage::KeyboardServiceDisabledText()
    {
        const winrt::hstring serviceName{ _getTabletServiceName() };
        const winrt::hstring text{ fmt::format(std::wstring_view(RS_(L"KeyboardServiceWarningText")), serviceName) };
        return text;
    }

    // Method Description:
    // - Hides cursor if required
    // Return Value:
    // - <none>
    void TerminalPage::_HidePointerCursorHandler(const IInspectable& /*sender*/, const IInspectable& /*eventArgs*/)
    {
        if (_shouldMouseVanish && !_isMouseHidden)
        {
            if (auto window{ CoreWindow::GetForCurrentThread() })
            {
                try
                {
                    window.PointerCursor(nullptr);
                    _isMouseHidden = true;
                }
                CATCH_LOG();
            }
        }
    }

    // Method Description:
    // - Restores cursor if required
    // Return Value:
    // - <none>
    void TerminalPage::_RestorePointerCursorHandler(const IInspectable& /*sender*/, const IInspectable& /*eventArgs*/)
    {
        if (_isMouseHidden)
        {
            if (auto window{ CoreWindow::GetForCurrentThread() })
            {
                try
                {
                    window.PointerCursor(_defaultPointerCursor);
                    _isMouseHidden = false;
                }
                CATCH_LOG();
            }
        }
    }

    // Method Description:
    // - Update the RequestedTheme of the specified FrameworkElement and all its
    //   Parent elements. We need to do this so that we can actually theme all
    //   of the elements of the TeachingTip. See GH#9717
    // Arguments:
    // - element: The TeachingTip to set the theme on.
    // Return Value:
    // - <none>
    void TerminalPage::_UpdateTeachingTipTheme(winrt::Windows::UI::Xaml::FrameworkElement element)
    {
        auto theme{ _settings.GlobalSettings().Theme() };
        while (element)
        {
            element.RequestedTheme(theme);
            element = element.Parent().try_as<winrt::Windows::UI::Xaml::FrameworkElement>();
        }
    }

    // Method Description:
    // - Display the name and ID of this window in a TeachingTip. If the window
    //   has no name, the name will be presented as "<unnamed-window>".
    // - This can be invoked by either:
    //   * An identifyWindow action, that displays the info only for the current
    //     window
    //   * An identifyWindows action, that displays the info for all windows.
    // Arguments:
    // - <none>
    // Return Value:
    // - <none>
    winrt::fire_and_forget TerminalPage::IdentifyWindow()
    {
        auto weakThis{ get_weak() };
        co_await winrt::resume_foreground(Dispatcher());
        if (auto page{ weakThis.get() })
        {
            // If we haven't ever loaded the TeachingTip, then do so now and
            // create the toast for it.
            if (page->_windowIdToast == nullptr)
            {
                if (MUX::Controls::TeachingTip tip{ page->FindName(L"WindowIdToast").try_as<MUX::Controls::TeachingTip>() })
                {
                    page->_windowIdToast = std::make_shared<Toast>(tip);
                    // Make sure to use the weak ref when setting up this
                    // callback.
                    tip.Closed({ page->get_weak(), &TerminalPage::_FocusActiveControl });
                }
            }
            _UpdateTeachingTipTheme(WindowIdToast().try_as<winrt::Windows::UI::Xaml::FrameworkElement>());

            if (page->_windowIdToast != nullptr)
            {
                page->_windowIdToast->Open();
            }
        }
    }

    // WindowName is a otherwise generic WINRT_OBSERVABLE_PROPERTY, but it needs
    // to raise a PropertyChanged for WindowNameForDisplay, instead of
    // WindowName.
    winrt::hstring TerminalPage::WindowName() const noexcept
    {
        return _WindowName;
    }

    winrt::fire_and_forget TerminalPage::WindowName(const winrt::hstring& value)
    {
        const bool oldIsQuakeMode = IsQuakeWindow();
        const bool changed = _WindowName != value;
        if (changed)
        {
            _WindowName = value;
        }
        auto weakThis{ get_weak() };
        // On the foreground thread, raise property changed notifications, and
        // display the success toast.
        co_await resume_foreground(Dispatcher());
        if (auto page{ weakThis.get() })
        {
            if (changed)
            {
                page->_PropertyChangedHandlers(*this, WUX::Data::PropertyChangedEventArgs{ L"WindowName" });
                page->_PropertyChangedHandlers(*this, WUX::Data::PropertyChangedEventArgs{ L"WindowNameForDisplay" });

                // DON'T display the confirmation if this is the name we were
                // given on startup!
                if (page->_startupState == StartupState::Initialized)
                {
                    page->IdentifyWindow();

                    // If we're entering quake mode, or leaving it
                    if (IsQuakeWindow() != oldIsQuakeMode)
                    {
                        // If we're entering Quake Mode from ~Focus Mode, then this will enter Focus Mode
                        // If we're entering Quake Mode from Focus Mode, then this will do nothing
                        // If we're leaving Quake Mode (we're already in Focus Mode), then this will do nothing
                        _SetFocusMode(true);
                        _IsQuakeWindowChangedHandlers(*this, nullptr);
                    }
                }
            }
        }
    }

    // WindowId is a otherwise generic WINRT_OBSERVABLE_PROPERTY, but it needs
    // to raise a PropertyChanged for WindowIdForDisplay, instead of
    // WindowId.
    uint64_t TerminalPage::WindowId() const noexcept
    {
        return _WindowId;
    }
    void TerminalPage::WindowId(const uint64_t& value)
    {
        if (_WindowId != value)
        {
            _WindowId = value;
            _PropertyChangedHandlers(*this, WUX::Data::PropertyChangedEventArgs{ L"WindowIdForDisplay" });
        }
    }

    void TerminalPage::SetPersistedLayoutIdx(const uint32_t idx)
    {
        _loadFromPersistedLayoutIdx = idx;
    }

    void TerminalPage::SetNumberOfOpenWindows(const uint64_t num)
    {
        _numOpenWindows = num;
    }

    // Method Description:
    // - Returns a label like "Window: 1234" for the ID of this window
    // Arguments:
    // - <none>
    // Return Value:
    // - a string for displaying the name of the window.
    winrt::hstring TerminalPage::WindowIdForDisplay() const noexcept
    {
        return winrt::hstring{ fmt::format(L"{}: {}",
                                           std::wstring_view(RS_(L"WindowIdLabel")),
                                           _WindowId) };
    }

    // Method Description:
    // - Returns a label like "<unnamed window>" when the window has no name, or the name of the window.
    // Arguments:
    // - <none>
    // Return Value:
    // - a string for displaying the name of the window.
    winrt::hstring TerminalPage::WindowNameForDisplay() const noexcept
    {
        return _WindowName.empty() ?
                   winrt::hstring{ fmt::format(L"<{}>", RS_(L"UnnamedWindowName")) } :
                   _WindowName;
    }

    // Method Description:
    // - Called when an attempt to rename the window has failed. This will open
    //   the toast displaying a message to the user that the attempt to rename
    //   the window has failed.
    // - This will load the RenameFailedToast TeachingTip the first time it's called.
    // Arguments:
    // - <none>
    // Return Value:
    // - <none>
    winrt::fire_and_forget TerminalPage::RenameFailed()
    {
        auto weakThis{ get_weak() };
        co_await winrt::resume_foreground(Dispatcher());
        if (auto page{ weakThis.get() })
        {
            // If we haven't ever loaded the TeachingTip, then do so now and
            // create the toast for it.
            if (page->_windowRenameFailedToast == nullptr)
            {
                if (MUX::Controls::TeachingTip tip{ page->FindName(L"RenameFailedToast").try_as<MUX::Controls::TeachingTip>() })
                {
                    page->_windowRenameFailedToast = std::make_shared<Toast>(tip);
                    // Make sure to use the weak ref when setting up this
                    // callback.
                    tip.Closed({ page->get_weak(), &TerminalPage::_FocusActiveControl });
                }
            }
            _UpdateTeachingTipTheme(RenameFailedToast().try_as<winrt::Windows::UI::Xaml::FrameworkElement>());

            if (page->_windowRenameFailedToast != nullptr)
            {
                page->_windowRenameFailedToast->Open();
            }
        }
    }

    // Method Description:
    // - Called when the user hits the "Ok" button on the WindowRenamer TeachingTip.
    // - Will raise an event that will bubble up to the monarch, asking if this
    //   name is acceptable.
    //   - If it is, we'll eventually get called back in TerminalPage::WindowName(hstring).
    //   - If not, then TerminalPage::RenameFailed will get called.
    // Arguments:
    // - <unused>
    // Return Value:
    // - <none>
    void TerminalPage::_WindowRenamerActionClick(const IInspectable& /*sender*/,
                                                 const IInspectable& /*eventArgs*/)
    {
        auto newName = WindowRenamerTextBox().Text();
        _RequestWindowRename(newName);
    }

    void TerminalPage::_RequestWindowRename(const winrt::hstring& newName)
    {
        auto request = winrt::make<implementation::RenameWindowRequestedArgs>(newName);
        // The WindowRenamer is _not_ a Toast - we want it to stay open until
        // the user dismisses it.
        if (WindowRenamer())
        {
            WindowRenamer().IsOpen(false);
        }
        _RenameWindowRequestedHandlers(*this, request);
        // We can't just use request.Successful here, because the handler might
        // (will) be handling this asynchronously, so when control returns to
        // us, this hasn't actually been handled yet. We'll get called back in
        // RenameFailed if this fails.
        //
        // Theoretically we could do a IAsyncOperation<RenameWindowResult> kind
        // of thing with co_return winrt::make<RenameWindowResult>(false).
    }

    // Method Description:
    // - Manually handle Enter and Escape for committing and dismissing a window
    //   rename. This is highly similar to the TabHeaderControl's KeyUp handler.
    // Arguments:
    // - e: the KeyRoutedEventArgs describing the key that was released
    // Return Value:
    // - <none>
    void TerminalPage::_WindowRenamerKeyUp(const IInspectable& sender,
                                           winrt::Windows::UI::Xaml::Input::KeyRoutedEventArgs const& e)
    {
        if (e.OriginalKey() == Windows::System::VirtualKey::Enter)
        {
            // User is done making changes, close the rename box
            _WindowRenamerActionClick(sender, nullptr);
        }
        else if (e.OriginalKey() == Windows::System::VirtualKey::Escape)
        {
            // User wants to discard the changes they made
            WindowRenamerTextBox().Text(WindowName());
            WindowRenamer().IsOpen(false);
        }
    }

    bool TerminalPage::IsQuakeWindow() const noexcept
    {
        return WindowName() == QuakeWindowName;
    }

    // Method Description:
    // - This function stops people from duplicating the base profile, because
    //   it gets ~ ~ weird ~ ~ when they do. Remove when TODO GH#5047 is done.
    Profile TerminalPage::GetClosestProfileForDuplicationOfProfile(const Profile& profile) const noexcept
    {
        if (profile == _settings.ProfileDefaults())
        {
            return _settings.FindProfile(_settings.GlobalSettings().DefaultProfile());
        }
        return profile;
    }

    // Method Description:
    // - Handles the change of connection state.
    // If the connection state is failure show information bar suggesting to configure termination behavior
    // (unless user asked not to show this message again)
    // Arguments:
    // - sender: the ICoreState instance containing the connection state
    // Return Value:
    // - <none>
    winrt::fire_and_forget TerminalPage::_ConnectionStateChangedHandler(const IInspectable& sender, const IInspectable& /*args*/) const
    {
        if (const auto coreState{ sender.try_as<winrt::Microsoft::Terminal::Control::ICoreState>() })
        {
            const auto newConnectionState = coreState.ConnectionState();
            if (newConnectionState == ConnectionState::Failed && !_IsMessageDismissed(InfoBarMessage::CloseOnExitInfo))
            {
                co_await winrt::resume_foreground(Dispatcher());
                if (const auto infoBar = FindName(L"CloseOnExitInfoBar").try_as<MUX::Controls::InfoBar>())
                {
                    infoBar.IsOpen(true);
                }
            }
        }
    }

    // Method Description:
    // - Persists the user's choice not to show information bar guiding to configure termination behavior.
    // Then hides this information buffer.
    // Arguments:
    // - <none>
    // Return Value:
    // - <none>
    void TerminalPage::_CloseOnExitInfoDismissHandler(const IInspectable& /*sender*/, const IInspectable& /*args*/) const
    {
        _DismissMessage(InfoBarMessage::CloseOnExitInfo);
        if (const auto infoBar = FindName(L"CloseOnExitInfoBar").try_as<MUX::Controls::InfoBar>())
        {
            infoBar.IsOpen(false);
        }
    }

    // Method Description:
    // - Persists the user's choice not to show information bar warning about "Touch keyboard and Handwriting Panel Service" disabled
    // Then hides this information buffer.
    // Arguments:
    // - <none>
    // Return Value:
    // - <none>
    void TerminalPage::_KeyboardServiceWarningInfoDismissHandler(const IInspectable& /*sender*/, const IInspectable& /*args*/) const
    {
        _DismissMessage(InfoBarMessage::KeyboardServiceWarning);
        if (const auto infoBar = FindName(L"KeyboardServiceWarningInfoBar").try_as<MUX::Controls::InfoBar>())
        {
            infoBar.IsOpen(false);
        }
    }

    // Method Description:
    // - Persists the user's choice not to show the information bar warning about "Windows Terminal can be set as your default terminal application"
    // Then hides this information buffer.
    // Arguments:
    // - <none>
    // Return Value:
    // - <none>
    void TerminalPage::_SetAsDefaultDismissHandler(const IInspectable& /*sender*/, const IInspectable& /*args*/)
    {
        _DismissMessage(InfoBarMessage::SetAsDefault);
        if (const auto infoBar = FindName(L"SetAsDefaultInfoBar").try_as<MUX::Controls::InfoBar>())
        {
            infoBar.IsOpen(false);
        }

        TraceLoggingWrite(g_hTerminalAppProvider, "SetAsDefaultTipDismissed", TraceLoggingKeyword(MICROSOFT_KEYWORD_MEASURES), TelemetryPrivacyDataTag(PDT_ProductAndServiceUsage));

        _FocusCurrentTab(true);
    }

    // Method Description:
    // - Dismisses the Default Terminal tip and opens the settings.
    void TerminalPage::_SetAsDefaultOpenSettingsHandler(const IInspectable& /*sender*/, const IInspectable& /*args*/)
    {
        if (const auto infoBar = FindName(L"SetAsDefaultInfoBar").try_as<MUX::Controls::InfoBar>())
        {
            infoBar.IsOpen(false);
        }

        TraceLoggingWrite(g_hTerminalAppProvider, "SetAsDefaultTipInteracted", TraceLoggingKeyword(MICROSOFT_KEYWORD_MEASURES), TelemetryPrivacyDataTag(PDT_ProductAndServiceUsage));

        OpenSettingsUI();
    }

    // Method Description:
    // - Checks whether information bar message was dismissed earlier (in the application state)
    // Arguments:
    // - message: message to look for in the state
    // Return Value:
    // - true, if the message was dismissed
    bool TerminalPage::_IsMessageDismissed(const InfoBarMessage& message)
    {
        if (const auto dismissedMessages{ ApplicationState::SharedInstance().DismissedMessages() })
        {
            for (const auto& dismissedMessage : dismissedMessages)
            {
                if (dismissedMessage == message)
                {
                    return true;
                }
            }
        }
        return false;
    }

    // Method Description:
    // - Persists the user's choice to dismiss information bar message (in application state)
    // Arguments:
    // - message: message to dismiss
    // Return Value:
    // - <none>
    void TerminalPage::_DismissMessage(const InfoBarMessage& message)
    {
        const auto applicationState = ApplicationState::SharedInstance();
        std::vector<InfoBarMessage> messages;

        if (const auto values = applicationState.DismissedMessages())
        {
            messages.resize(values.Size());
            values.GetMany(0, messages);
        }

        if (std::none_of(messages.begin(), messages.end(), [&](const auto& m) { return m == message; }))
        {
            messages.emplace_back(message);
        }

        applicationState.DismissedMessages(std::move(messages));
    }
}<|MERGE_RESOLUTION|>--- conflicted
+++ resolved
@@ -655,6 +655,7 @@
         co_return ContentDialogResult::None;
     }
 
+    // TODO! get rid of me
     winrt::Windows::Foundation::IAsyncOperation<ContentDialogResult> TerminalPage::_ShowCommandlineApproveWarning()
     {
         if (auto presenter{ _dialogPresenter.get() })
@@ -1774,81 +1775,9 @@
                                   const float splitSize,
                                   std::shared_ptr<Pane> newPane)
     {
-<<<<<<< HEAD
-        try
-        {
-            TerminalSettingsCreateResult controlSettings{ nullptr };
-            Profile profile{ nullptr };
-
-            if (splitMode == SplitType::Duplicate)
-            {
-                profile = tab.GetFocusedProfile();
-                if (profile)
-                {
-                    // TODO GH#5047 If we cache the NewTerminalArgs, we no longer need to do this.
-                    profile = GetClosestProfileForDuplicationOfProfile(profile);
-                    controlSettings = TerminalSettings::CreateWithProfile(_settings, profile, *_bindings);
-                    const auto workingDirectory = tab.GetActiveTerminalControl().WorkingDirectory();
-                    const auto validWorkingDirectory = !workingDirectory.empty();
-                    if (validWorkingDirectory)
-                    {
-                        controlSettings.DefaultSettings().StartingDirectory(workingDirectory);
-                    }
-                }
-                // TODO: GH#5047 - In the future, we should get the Profile of
-                // the focused pane, and use that to build a new instance of the
-                // settings so we can duplicate this tab/pane.
-                //
-                // Currently, if the profile doesn't exist anymore in our
-                // settings, we'll silently do nothing.
-                //
-                // In the future, it will be preferable to just duplicate the
-                // current control's settings, but we can't do that currently,
-                // because we won't be able to create a new instance of the
-                // connection without keeping an instance of the original Profile
-                // object around.
-            }
-            if (!profile)
-            {
-                profile = _settings.GetProfileForArgs(newTerminalArgs);
-                controlSettings = TerminalSettings::CreateWithNewTerminalArgs(_settings, newTerminalArgs, *_bindings);
-            }
-
-            const auto controlConnection = _CreateConnectionFromSettings(profile, controlSettings.DefaultSettings());
-
-            const float contentWidth = ::base::saturated_cast<float>(_tabContent.ActualWidth());
-            const float contentHeight = ::base::saturated_cast<float>(_tabContent.ActualHeight());
-            const winrt::Windows::Foundation::Size availableSpace{ contentWidth, contentHeight };
-
-            auto realSplitType = splitDirection;
-            if (realSplitType == SplitDirection::Automatic)
-            {
-                realSplitType = tab.PreCalculateAutoSplit(availableSpace);
-            }
-
-            const auto canSplit = tab.PreCalculateCanSplit(realSplitType, splitSize, availableSpace);
-            if (!canSplit)
-            {
-                return;
-            }
-
-            auto newControl = _InitControl(controlSettings, controlConnection);
-            WUX::Controls::UserControl controlToAdd{ newControl };
-
-            const auto& cmdline{ controlSettings.DefaultSettings().Commandline() };
-            const auto doAdminWarning{ _shouldPromptForCommandline(cmdline) };
-            if (doAdminWarning)
-            {
-                auto warningControl{ winrt::make_self<implementation::AdminWarningPlaceholder>(newControl, cmdline) };
-                warningControl->PrimaryButtonClicked({ get_weak(), &TerminalPage::_adminWarningPrimaryClicked });
-                warningControl->CancelButtonClicked({ get_weak(), &TerminalPage::_adminWarningCancelClicked });
-                controlToAdd = *warningControl;
-            }
-=======
         const float contentWidth = ::base::saturated_cast<float>(_tabContent.ActualWidth());
         const float contentHeight = ::base::saturated_cast<float>(_tabContent.ActualHeight());
         const winrt::Windows::Foundation::Size availableSpace{ contentWidth, contentHeight };
->>>>>>> ce6a9c57
 
         auto realSplitType = splitDirection;
         if (realSplitType == SplitDirection::Automatic)
@@ -1862,12 +1791,8 @@
             return;
         }
 
-<<<<<<< HEAD
-            tab.SplitPane(realSplitType, splitSize, profile, controlToAdd);
-=======
         _UnZoomIfNeeded();
         tab.SplitPane(realSplitType, splitSize, newPane);
->>>>>>> ce6a9c57
 
         // After GH#6586, the control will no longer focus itself
         // automatically when it's finished being laid out. Manually focus
@@ -1876,25 +1801,7 @@
         {
             if (const auto control = _GetActiveControl())
             {
-<<<<<<< HEAD
-                if (const auto& activeControl{ _GetActiveControl() })
-                {
-                    activeControl.Focus(FocusState::Programmatic);
-                }
-=======
                 control.Focus(FocusState::Programmatic);
->>>>>>> ce6a9c57
-            }
-
-            if (doAdminWarning)
-            {
-                // We know this is safe - we literally just added the
-                // AdminWarningPlaceholder as the controlToAdd like 20 lines up.
-                //
-                // Focus the warning here. The LayoutUpdated within the dialog
-                // itself isn't good enough. That, for some reason, fires _before_
-                // the dialog is in the UI tree, which is useless for us.
-                controlToAdd.try_as<implementation::AdminWarningPlaceholder>()->FocusOnLaunch();
             }
         }
     }
@@ -2547,7 +2454,21 @@
         const auto control = _InitControl(controlSettings, connection);
         _RegisterTerminalEvents(control);
 
-        auto resultPane = std::make_shared<Pane>(profile, control);
+        WUX::Controls::UserControl controlToAdd{ control };
+
+        // Check if we should warn the user about running a new unelevated
+        // commandline.
+        const auto& cmdline{ controlSettings.DefaultSettings().Commandline() };
+        const auto doAdminWarning{ _shouldPromptForCommandline(cmdline) };
+        if (doAdminWarning)
+        {
+            auto warningControl{ winrt::make_self<implementation::AdminWarningPlaceholder>(control, cmdline) };
+            warningControl->PrimaryButtonClicked({ get_weak(), &TerminalPage::_adminWarningPrimaryClicked });
+            warningControl->CancelButtonClicked({ get_weak(), &TerminalPage::_adminWarningCancelClicked });
+            controlToAdd = *warningControl;
+        }
+
+        auto resultPane = std::make_shared<Pane>(profile, controlToAdd);
 
         if (debugConnection) // this will only be set if global debugging is on and tap is active
         {
@@ -2566,6 +2487,17 @@
             // Set the non-debug pane as active
             resultPane->ClearActive();
             original->SetActive();
+        }
+
+        if (doAdminWarning)
+        {
+            // We know this is safe - we literally just added the
+            // AdminWarningPlaceholder as the controlToAdd like 20 lines up.
+            //
+            // Focus the warning here. The LayoutUpdated within the dialog
+            // itself isn't good enough. That, for some reason, fires _before_
+            // the dialog is in the UI tree, which is useless for us.
+            controlToAdd.try_as<implementation::AdminWarningPlaceholder>()->FocusOnLaunch();
         }
 
         return resultPane;
