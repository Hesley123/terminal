--- conflicted
+++ resolved
@@ -1,311 +1,311 @@
-// Copyright (c) Microsoft Corporation.
-// Licensed under the MIT license.
-
-#include "pch.h"
-#include "App.h"
-
-#include "TerminalPage.h"
-#include "Utils.h"
-
-using namespace winrt::Windows::ApplicationModel::DataTransfer;
-using namespace winrt::Windows::UI::Xaml;
-using namespace winrt::Windows::UI::Text;
-using namespace winrt::Windows::UI::Core;
-using namespace winrt::Windows::System;
-using namespace winrt::Microsoft::Terminal;
-using namespace winrt::Microsoft::Terminal::Settings;
-using namespace winrt::Microsoft::Terminal::TerminalControl;
-using namespace winrt::Microsoft::Terminal::TerminalConnection;
-using namespace ::TerminalApp;
-
-namespace winrt
-{
-    namespace MUX = Microsoft::UI::Xaml;
-    using IInspectable = Windows::Foundation::IInspectable;
-}
-
-namespace winrt::TerminalApp::implementation
-{
-    void TerminalPage::_HandleOpenNewTabDropdown(const IInspectable& /*sender*/,
-                                                 const TerminalApp::ActionEventArgs& args)
-    {
-        _OpenNewTabDropdown();
-        args.Handled(true);
-    }
-
-    void TerminalPage::_HandleDuplicateTab(const IInspectable& /*sender*/,
-                                           const TerminalApp::ActionEventArgs& args)
-    {
-        _DuplicateTabViewItem();
-        args.Handled(true);
-    }
-
-    void TerminalPage::_HandleCloseTab(const IInspectable& /*sender*/,
-                                       const TerminalApp::ActionEventArgs& args)
-    {
-        _CloseFocusedTab();
-        args.Handled(true);
-    }
-
-    void TerminalPage::_HandleClosePane(const IInspectable& /*sender*/,
-                                        const TerminalApp::ActionEventArgs& args)
-    {
-        _CloseFocusedPane();
-        args.Handled(true);
-    }
-
-    void TerminalPage::_HandleCloseWindow(const IInspectable& /*sender*/,
-                                          const TerminalApp::ActionEventArgs& args)
-    {
-        CloseWindow();
-        args.Handled(true);
-    }
-
-    void TerminalPage::_HandleScrollUp(const IInspectable& /*sender*/,
-                                       const TerminalApp::ActionEventArgs& args)
-    {
-        _Scroll(-1);
-        args.Handled(true);
-    }
-
-    void TerminalPage::_HandleScrollDown(const IInspectable& /*sender*/,
-                                         const TerminalApp::ActionEventArgs& args)
-    {
-        _Scroll(1);
-        args.Handled(true);
-    }
-
-    void TerminalPage::_HandleNextTab(const IInspectable& /*sender*/,
-                                      const TerminalApp::ActionEventArgs& args)
-    {
-        _SelectNextTab(true);
-        args.Handled(true);
-    }
-
-    void TerminalPage::_HandlePrevTab(const IInspectable& /*sender*/,
-                                      const TerminalApp::ActionEventArgs& args)
-    {
-        _SelectNextTab(false);
-        args.Handled(true);
-    }
-
-    void TerminalPage::_HandleSplitPane(const IInspectable& /*sender*/,
-                                        const TerminalApp::ActionEventArgs& args)
-    {
-        if (args == nullptr)
-        {
-            args.Handled(false);
-        }
-        else if (const auto& realArgs = args.ActionArgs().try_as<TerminalApp::SplitPaneArgs>())
-        {
-            _SplitPane(realArgs.SplitStyle(), realArgs.SplitMode(), realArgs.TerminalArgs());
-            args.Handled(true);
-        }
-    }
-
-    void TerminalPage::_HandleScrollUpPage(const IInspectable& /*sender*/,
-                                           const TerminalApp::ActionEventArgs& args)
-    {
-        _ScrollPage(-1);
-        args.Handled(true);
-    }
-
-    void TerminalPage::_HandleScrollDownPage(const IInspectable& /*sender*/,
-                                             const TerminalApp::ActionEventArgs& args)
-    {
-        _ScrollPage(1);
-        args.Handled(true);
-    }
-
-    void TerminalPage::_HandleOpenSettings(const IInspectable& /*sender*/,
-                                           const TerminalApp::ActionEventArgs& args)
-    {
-        if (const auto& realArgs = args.ActionArgs().try_as<TerminalApp::OpenSettingsArgs>())
-        {
-            _LaunchSettings(realArgs.Target());
-            args.Handled(true);
-        }
-    }
-
-    void TerminalPage::_HandlePasteText(const IInspectable& /*sender*/,
-                                        const TerminalApp::ActionEventArgs& args)
-    {
-        _PasteText();
-        args.Handled(true);
-    }
-
-    void TerminalPage::_HandleNewTab(const IInspectable& /*sender*/,
-                                     const TerminalApp::ActionEventArgs& args)
-    {
-        if (args == nullptr)
-        {
-            _OpenNewTab(nullptr);
-            args.Handled(true);
-        }
-        else if (const auto& realArgs = args.ActionArgs().try_as<TerminalApp::NewTabArgs>())
-        {
-            _OpenNewTab(realArgs.TerminalArgs());
-            args.Handled(true);
-        }
-    }
-
-    void TerminalPage::_HandleSwitchToTab(const IInspectable& /*sender*/,
-                                          const TerminalApp::ActionEventArgs& args)
-    {
-        if (const auto& realArgs = args.ActionArgs().try_as<TerminalApp::SwitchToTabArgs>())
-        {
-            const auto handled = _SelectTab({ realArgs.TabIndex() });
-            args.Handled(handled);
-        }
-    }
-
-    void TerminalPage::_HandleResizePane(const IInspectable& /*sender*/,
-                                         const TerminalApp::ActionEventArgs& args)
-    {
-        if (const auto& realArgs = args.ActionArgs().try_as<TerminalApp::ResizePaneArgs>())
-        {
-            if (realArgs.Direction() == TerminalApp::Direction::None)
-            {
-                // Do nothing
-                args.Handled(false);
-            }
-            else
-            {
-                _ResizePane(realArgs.Direction());
-                args.Handled(true);
-            }
-        }
-    }
-
-    void TerminalPage::_HandleMoveFocus(const IInspectable& /*sender*/,
-                                        const TerminalApp::ActionEventArgs& args)
-    {
-        if (const auto& realArgs = args.ActionArgs().try_as<TerminalApp::MoveFocusArgs>())
-        {
-            if (realArgs.Direction() == TerminalApp::Direction::None)
-            {
-                // Do nothing
-                args.Handled(false);
-            }
-            else
-            {
-                _MoveFocus(realArgs.Direction());
-                args.Handled(true);
-            }
-        }
-    }
-
-    void TerminalPage::_HandleCopyText(const IInspectable& /*sender*/,
-                                       const TerminalApp::ActionEventArgs& args)
-    {
-        if (const auto& realArgs = args.ActionArgs().try_as<TerminalApp::CopyTextArgs>())
-        {
-            const auto handled = _CopyText(realArgs.SingleLine());
-            args.Handled(handled);
-        }
-    }
-
-    void TerminalPage::_HandleAdjustFontSize(const IInspectable& /*sender*/,
-                                             const TerminalApp::ActionEventArgs& args)
-    {
-        if (const auto& realArgs = args.ActionArgs().try_as<TerminalApp::AdjustFontSizeArgs>())
-        {
-            const auto termControl = _GetActiveControl();
-            termControl.AdjustFontSize(realArgs.Delta());
-            args.Handled(true);
-        }
-    }
-
-    void TerminalPage::_HandleFind(const IInspectable& /*sender*/,
-                                   const TerminalApp::ActionEventArgs& args)
-    {
-        _Find();
-        args.Handled(true);
-    }
-
-    void TerminalPage::_HandleResetFontSize(const IInspectable& /*sender*/,
-                                            const TerminalApp::ActionEventArgs& args)
-    {
-        const auto termControl = _GetActiveControl();
-        termControl.ResetFontSize();
-        args.Handled(true);
-    }
-
-    void TerminalPage::_HandleToggleFullscreen(const IInspectable& /*sender*/,
-                                               const TerminalApp::ActionEventArgs& args)
-    {
-        ToggleFullscreen();
-        args.Handled(true);
-    }
-
-<<<<<<< HEAD
-    void TerminalPage::_HandleToggleCommandPalette(const IInspectable& /*sender*/,
-                                                   const TerminalApp::ActionEventArgs& args)
-    {
-        CommandPalette().ToggleVisibility();
-=======
-    void TerminalPage::_HandleSetTabColor(const IInspectable& /*sender*/,
-                                          const TerminalApp::ActionEventArgs& args)
-    {
-        std::optional<til::color> tabColor;
-
-        if (const auto& realArgs = args.ActionArgs().try_as<TerminalApp::SetTabColorArgs>())
-        {
-            if (realArgs.TabColor() != nullptr)
-            {
-                tabColor = realArgs.TabColor().Value();
-            }
-        }
-
-        auto activeTab = _GetFocusedTab();
-        if (activeTab)
-        {
-            if (tabColor.has_value())
-            {
-                activeTab->SetTabColor(tabColor.value());
-            }
-            else
-            {
-                activeTab->ResetTabColor();
-            }
-        }
-        args.Handled(true);
-    }
-
-    void TerminalPage::_HandleOpenTabColorPicker(const IInspectable& /*sender*/,
-                                                 const TerminalApp::ActionEventArgs& args)
-    {
-        auto activeTab = _GetFocusedTab();
-        if (activeTab)
-        {
-            activeTab->ActivateColorPicker();
-        }
-        args.Handled(true);
-    }
-
-    void TerminalPage::_HandleRenameTab(const IInspectable& /*sender*/,
-                                        const TerminalApp::ActionEventArgs& args)
-    {
-        std::optional<winrt::hstring> title;
-
-        if (const auto& realArgs = args.ActionArgs().try_as<TerminalApp::RenameTabArgs>())
-        {
-            title = realArgs.Title();
-        }
-
-        auto activeTab = _GetFocusedTab();
-        if (activeTab)
-        {
-            if (title.has_value())
-            {
-                activeTab->SetTabText(title.value());
-            }
-            else
-            {
-                activeTab->ResetTabText();
-            }
-        }
->>>>>>> a3a9df82
-        args.Handled(true);
-    }
-}
+// Copyright (c) Microsoft Corporation.
+// Licensed under the MIT license.
+
+#include "pch.h"
+#include "App.h"
+
+#include "TerminalPage.h"
+#include "Utils.h"
+
+using namespace winrt::Windows::ApplicationModel::DataTransfer;
+using namespace winrt::Windows::UI::Xaml;
+using namespace winrt::Windows::UI::Text;
+using namespace winrt::Windows::UI::Core;
+using namespace winrt::Windows::System;
+using namespace winrt::Microsoft::Terminal;
+using namespace winrt::Microsoft::Terminal::Settings;
+using namespace winrt::Microsoft::Terminal::TerminalControl;
+using namespace winrt::Microsoft::Terminal::TerminalConnection;
+using namespace ::TerminalApp;
+
+namespace winrt
+{
+    namespace MUX = Microsoft::UI::Xaml;
+    using IInspectable = Windows::Foundation::IInspectable;
+}
+
+namespace winrt::TerminalApp::implementation
+{
+    void TerminalPage::_HandleOpenNewTabDropdown(const IInspectable& /*sender*/,
+                                                 const TerminalApp::ActionEventArgs& args)
+    {
+        _OpenNewTabDropdown();
+        args.Handled(true);
+    }
+
+    void TerminalPage::_HandleDuplicateTab(const IInspectable& /*sender*/,
+                                           const TerminalApp::ActionEventArgs& args)
+    {
+        _DuplicateTabViewItem();
+        args.Handled(true);
+    }
+
+    void TerminalPage::_HandleCloseTab(const IInspectable& /*sender*/,
+                                       const TerminalApp::ActionEventArgs& args)
+    {
+        _CloseFocusedTab();
+        args.Handled(true);
+    }
+
+    void TerminalPage::_HandleClosePane(const IInspectable& /*sender*/,
+                                        const TerminalApp::ActionEventArgs& args)
+    {
+        _CloseFocusedPane();
+        args.Handled(true);
+    }
+
+    void TerminalPage::_HandleCloseWindow(const IInspectable& /*sender*/,
+                                          const TerminalApp::ActionEventArgs& args)
+    {
+        CloseWindow();
+        args.Handled(true);
+    }
+
+    void TerminalPage::_HandleScrollUp(const IInspectable& /*sender*/,
+                                       const TerminalApp::ActionEventArgs& args)
+    {
+        _Scroll(-1);
+        args.Handled(true);
+    }
+
+    void TerminalPage::_HandleScrollDown(const IInspectable& /*sender*/,
+                                         const TerminalApp::ActionEventArgs& args)
+    {
+        _Scroll(1);
+        args.Handled(true);
+    }
+
+    void TerminalPage::_HandleNextTab(const IInspectable& /*sender*/,
+                                      const TerminalApp::ActionEventArgs& args)
+    {
+        _SelectNextTab(true);
+        args.Handled(true);
+    }
+
+    void TerminalPage::_HandlePrevTab(const IInspectable& /*sender*/,
+                                      const TerminalApp::ActionEventArgs& args)
+    {
+        _SelectNextTab(false);
+        args.Handled(true);
+    }
+
+    void TerminalPage::_HandleSplitPane(const IInspectable& /*sender*/,
+                                        const TerminalApp::ActionEventArgs& args)
+    {
+        if (args == nullptr)
+        {
+            args.Handled(false);
+        }
+        else if (const auto& realArgs = args.ActionArgs().try_as<TerminalApp::SplitPaneArgs>())
+        {
+            _SplitPane(realArgs.SplitStyle(), realArgs.SplitMode(), realArgs.TerminalArgs());
+            args.Handled(true);
+        }
+    }
+
+    void TerminalPage::_HandleScrollUpPage(const IInspectable& /*sender*/,
+                                           const TerminalApp::ActionEventArgs& args)
+    {
+        _ScrollPage(-1);
+        args.Handled(true);
+    }
+
+    void TerminalPage::_HandleScrollDownPage(const IInspectable& /*sender*/,
+                                             const TerminalApp::ActionEventArgs& args)
+    {
+        _ScrollPage(1);
+        args.Handled(true);
+    }
+
+    void TerminalPage::_HandleOpenSettings(const IInspectable& /*sender*/,
+                                           const TerminalApp::ActionEventArgs& args)
+    {
+        if (const auto& realArgs = args.ActionArgs().try_as<TerminalApp::OpenSettingsArgs>())
+        {
+            _LaunchSettings(realArgs.Target());
+            args.Handled(true);
+        }
+    }
+
+    void TerminalPage::_HandlePasteText(const IInspectable& /*sender*/,
+                                        const TerminalApp::ActionEventArgs& args)
+    {
+        _PasteText();
+        args.Handled(true);
+    }
+
+    void TerminalPage::_HandleNewTab(const IInspectable& /*sender*/,
+                                     const TerminalApp::ActionEventArgs& args)
+    {
+        if (args == nullptr)
+        {
+            _OpenNewTab(nullptr);
+            args.Handled(true);
+        }
+        else if (const auto& realArgs = args.ActionArgs().try_as<TerminalApp::NewTabArgs>())
+        {
+            _OpenNewTab(realArgs.TerminalArgs());
+            args.Handled(true);
+        }
+    }
+
+    void TerminalPage::_HandleSwitchToTab(const IInspectable& /*sender*/,
+                                          const TerminalApp::ActionEventArgs& args)
+    {
+        if (const auto& realArgs = args.ActionArgs().try_as<TerminalApp::SwitchToTabArgs>())
+        {
+            const auto handled = _SelectTab({ realArgs.TabIndex() });
+            args.Handled(handled);
+        }
+    }
+
+    void TerminalPage::_HandleResizePane(const IInspectable& /*sender*/,
+                                         const TerminalApp::ActionEventArgs& args)
+    {
+        if (const auto& realArgs = args.ActionArgs().try_as<TerminalApp::ResizePaneArgs>())
+        {
+            if (realArgs.Direction() == TerminalApp::Direction::None)
+            {
+                // Do nothing
+                args.Handled(false);
+            }
+            else
+            {
+                _ResizePane(realArgs.Direction());
+                args.Handled(true);
+            }
+        }
+    }
+
+    void TerminalPage::_HandleMoveFocus(const IInspectable& /*sender*/,
+                                        const TerminalApp::ActionEventArgs& args)
+    {
+        if (const auto& realArgs = args.ActionArgs().try_as<TerminalApp::MoveFocusArgs>())
+        {
+            if (realArgs.Direction() == TerminalApp::Direction::None)
+            {
+                // Do nothing
+                args.Handled(false);
+            }
+            else
+            {
+                _MoveFocus(realArgs.Direction());
+                args.Handled(true);
+            }
+        }
+    }
+
+    void TerminalPage::_HandleCopyText(const IInspectable& /*sender*/,
+                                       const TerminalApp::ActionEventArgs& args)
+    {
+        if (const auto& realArgs = args.ActionArgs().try_as<TerminalApp::CopyTextArgs>())
+        {
+            const auto handled = _CopyText(realArgs.SingleLine());
+            args.Handled(handled);
+        }
+    }
+
+    void TerminalPage::_HandleAdjustFontSize(const IInspectable& /*sender*/,
+                                             const TerminalApp::ActionEventArgs& args)
+    {
+        if (const auto& realArgs = args.ActionArgs().try_as<TerminalApp::AdjustFontSizeArgs>())
+        {
+            const auto termControl = _GetActiveControl();
+            termControl.AdjustFontSize(realArgs.Delta());
+            args.Handled(true);
+        }
+    }
+
+    void TerminalPage::_HandleFind(const IInspectable& /*sender*/,
+                                   const TerminalApp::ActionEventArgs& args)
+    {
+        _Find();
+        args.Handled(true);
+    }
+
+    void TerminalPage::_HandleResetFontSize(const IInspectable& /*sender*/,
+                                            const TerminalApp::ActionEventArgs& args)
+    {
+        const auto termControl = _GetActiveControl();
+        termControl.ResetFontSize();
+        args.Handled(true);
+    }
+
+    void TerminalPage::_HandleToggleFullscreen(const IInspectable& /*sender*/,
+                                               const TerminalApp::ActionEventArgs& args)
+    {
+        ToggleFullscreen();
+        args.Handled(true);
+    }
+
+    void TerminalPage::_HandleToggleCommandPalette(const IInspectable& /*sender*/,
+                                                   const TerminalApp::ActionEventArgs& args)
+    {
+        CommandPalette().ToggleVisibility();
+        args.Handled(true);
+    }
+
+    void TerminalPage::_HandleSetTabColor(const IInspectable& /*sender*/,
+                                          const TerminalApp::ActionEventArgs& args)
+    {
+        std::optional<til::color> tabColor;
+
+        if (const auto& realArgs = args.ActionArgs().try_as<TerminalApp::SetTabColorArgs>())
+        {
+            if (realArgs.TabColor() != nullptr)
+            {
+                tabColor = realArgs.TabColor().Value();
+            }
+        }
+
+        auto activeTab = _GetFocusedTab();
+        if (activeTab)
+        {
+            if (tabColor.has_value())
+            {
+                activeTab->SetTabColor(tabColor.value());
+            }
+            else
+            {
+                activeTab->ResetTabColor();
+            }
+        }
+        args.Handled(true);
+    }
+
+    void TerminalPage::_HandleOpenTabColorPicker(const IInspectable& /*sender*/,
+                                                 const TerminalApp::ActionEventArgs& args)
+    {
+        auto activeTab = _GetFocusedTab();
+        if (activeTab)
+        {
+            activeTab->ActivateColorPicker();
+        }
+        args.Handled(true);
+    }
+
+    void TerminalPage::_HandleRenameTab(const IInspectable& /*sender*/,
+                                        const TerminalApp::ActionEventArgs& args)
+    {
+        std::optional<winrt::hstring> title;
+
+        if (const auto& realArgs = args.ActionArgs().try_as<TerminalApp::RenameTabArgs>())
+        {
+            title = realArgs.Title();
+        }
+
+        auto activeTab = _GetFocusedTab();
+        if (activeTab)
+        {
+            if (title.has_value())
+            {
+                activeTab->SetTabText(title.value());
+            }
+            else
+            {
+                activeTab->ResetTabText();
+            }
+        }
+        args.Handled(true);
+    }
+}