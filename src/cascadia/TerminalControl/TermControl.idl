// Copyright (c) Microsoft Corporation.
// Licensed under the MIT license.

import "IMouseWheelListener.idl";
import "IControlSettings.idl";
import "ControlInteractivity.idl";
import "IDirectKeyListener.idl";
import "EventArgs.idl";
import "ICoreState.idl";
import "ControlCore.idl";

namespace Microsoft.Terminal.Control
{

    [default_interface] runtimeclass TermControl : Windows.UI.Xaml.Controls.UserControl,
                                                   IDirectKeyListener,
                                                   IMouseWheelListener,
                                                   ICoreState,
                                                   Windows.UI.Xaml.Data.INotifyPropertyChanged
    {
        TermControl(ControlInteractivity content);

        TermControl(IControlSettings settings,
                    IControlAppearance unfocusedAppearance,
                    Microsoft.Terminal.TerminalConnection.ITerminalConnection connection);

        static TermControl NewControlByAttachingContent(ControlInteractivity content, Microsoft.Terminal.Control.IKeyBindings keyBindings);

        static Windows.Foundation.Size GetProposedDimensions(IControlSettings settings,
                                                             UInt32 dpi,
                                                             Int32 commandlineCols,
                                                             Int32 commandlineRows);

        void UpdateControlSettings(IControlSettings settings);
        void UpdateControlSettings(IControlSettings settings, IControlAppearance unfocusedAppearance);

        Microsoft.Terminal.TerminalConnection.ConnectionInformation ConnectionInfo { get; set; };

        UInt64 ContentId{ get; };

        Microsoft.Terminal.Control.IControlSettings Settings { get; };

        event FontSizeChangedEventArgs FontSizeChanged;
        event Windows.Foundation.TypedEventHandler<Object, TitleChangedEventArgs> TitleChanged;
        event Windows.Foundation.TypedEventHandler<Object, CopyToClipboardEventArgs> CopyToClipboard;
        event Windows.Foundation.TypedEventHandler<Object, PasteFromClipboardEventArgs> PasteFromClipboard;
        event Windows.Foundation.TypedEventHandler<Object, OpenHyperlinkEventArgs> OpenHyperlink;
        event Windows.Foundation.TypedEventHandler<Object, Object> SetTaskbarProgress;
        event Windows.Foundation.TypedEventHandler<Object, NoticeEventArgs> RaiseNotice;
        event Windows.Foundation.TypedEventHandler<Object, Object> WarningBell;
        event Windows.Foundation.TypedEventHandler<Object, Object> HidePointerCursor;
        event Windows.Foundation.TypedEventHandler<Object, Object> RestorePointerCursor;
        event Windows.Foundation.TypedEventHandler<Object, Object> TabColorChanged;
        event Windows.Foundation.TypedEventHandler<Object, Object> ReadOnlyChanged;
        event Windows.Foundation.TypedEventHandler<Object, Object> FocusFollowMouseRequested;

        Microsoft.UI.Xaml.Controls.CommandBarFlyout ContextMenu { get; };
        Microsoft.UI.Xaml.Controls.CommandBarFlyout SelectionContextMenu { get; };

        event Windows.Foundation.TypedEventHandler<TermControl, Windows.UI.Xaml.RoutedEventArgs> Initialized;
        // This is an event handler forwarder for the underlying connection.
        // We expose this and ConnectionState here so that it might eventually be data bound.
        event Windows.Foundation.TypedEventHandler<Object, IInspectable> ConnectionStateChanged;

        event Windows.Foundation.TypedEventHandler<Object, ShowWindowArgs> ShowWindowChanged;

        event Windows.Foundation.TypedEventHandler<Object, Object> CloseTerminalRequested;

        Boolean CopySelectionToClipboard(Boolean singleLine, Windows.Foundation.IReference<CopyFormat> formats);
        void PasteTextFromClipboard();
        void SelectAll();
        Boolean ToggleBlockSelection();
        void ToggleMarkMode();
        Boolean SwitchSelectionEndpoint();
        Boolean ExpandSelectionToWord();
        void ClearBuffer(ClearBufferType clearType);
        void Close();
        Windows.Foundation.Size CharacterDimensions { get; };
        Windows.Foundation.Size MinimumSize { get; };
        Single SnapDimensionToGrid(Boolean widthOrHeight, Single dimension);

        void WindowVisibilityChanged(Boolean showOrHide);

        void ScrollViewport(Int32 viewTop);

        void CreateSearchBoxControl();
        Boolean SearchBoxEditInFocus();

        void SearchMatch(Boolean goForward);

        void AdjustFontSize(Single fontSizeDelta);
        void ResetFontSize();

        void ToggleShaderEffects();
        void SendInput(String input);

        void BellLightOn();

        Boolean ReadOnly { get; };
        void ToggleReadOnly();
        void SetReadOnly(Boolean readOnlyState);

        String ReadEntireBuffer();

        void AdjustOpacity(Double Opacity, Boolean relative);

        // You'd think this should just be "Opacity", but UIElement already
        // defines an "Opacity", which we're actually not setting at all. We're
        // not overriding or changing _that_ value. Callers that want the
        // opacity set by the settings should call this instead.
        Double BackgroundOpacity { get; };

        Windows.UI.Xaml.Media.Brush BackgroundBrush { get; };

        void ColorSelection(SelectionColor fg, SelectionColor bg, Microsoft.Terminal.Core.MatchMode matchMode);

<<<<<<< HEAD
        void RestartConnection();
=======
        void Detach();
>>>>>>> 4291e88c
    }
}
<|MERGE_RESOLUTION|>--- conflicted
+++ resolved
@@ -1,123 +1,120 @@
-// Copyright (c) Microsoft Corporation.
-// Licensed under the MIT license.
-
-import "IMouseWheelListener.idl";
-import "IControlSettings.idl";
-import "ControlInteractivity.idl";
-import "IDirectKeyListener.idl";
-import "EventArgs.idl";
-import "ICoreState.idl";
-import "ControlCore.idl";
-
-namespace Microsoft.Terminal.Control
-{
-
-    [default_interface] runtimeclass TermControl : Windows.UI.Xaml.Controls.UserControl,
-                                                   IDirectKeyListener,
-                                                   IMouseWheelListener,
-                                                   ICoreState,
-                                                   Windows.UI.Xaml.Data.INotifyPropertyChanged
-    {
-        TermControl(ControlInteractivity content);
-
-        TermControl(IControlSettings settings,
-                    IControlAppearance unfocusedAppearance,
-                    Microsoft.Terminal.TerminalConnection.ITerminalConnection connection);
-
-        static TermControl NewControlByAttachingContent(ControlInteractivity content, Microsoft.Terminal.Control.IKeyBindings keyBindings);
-
-        static Windows.Foundation.Size GetProposedDimensions(IControlSettings settings,
-                                                             UInt32 dpi,
-                                                             Int32 commandlineCols,
-                                                             Int32 commandlineRows);
-
-        void UpdateControlSettings(IControlSettings settings);
-        void UpdateControlSettings(IControlSettings settings, IControlAppearance unfocusedAppearance);
-
-        Microsoft.Terminal.TerminalConnection.ConnectionInformation ConnectionInfo { get; set; };
-
-        UInt64 ContentId{ get; };
-
-        Microsoft.Terminal.Control.IControlSettings Settings { get; };
-
-        event FontSizeChangedEventArgs FontSizeChanged;
-        event Windows.Foundation.TypedEventHandler<Object, TitleChangedEventArgs> TitleChanged;
-        event Windows.Foundation.TypedEventHandler<Object, CopyToClipboardEventArgs> CopyToClipboard;
-        event Windows.Foundation.TypedEventHandler<Object, PasteFromClipboardEventArgs> PasteFromClipboard;
-        event Windows.Foundation.TypedEventHandler<Object, OpenHyperlinkEventArgs> OpenHyperlink;
-        event Windows.Foundation.TypedEventHandler<Object, Object> SetTaskbarProgress;
-        event Windows.Foundation.TypedEventHandler<Object, NoticeEventArgs> RaiseNotice;
-        event Windows.Foundation.TypedEventHandler<Object, Object> WarningBell;
-        event Windows.Foundation.TypedEventHandler<Object, Object> HidePointerCursor;
-        event Windows.Foundation.TypedEventHandler<Object, Object> RestorePointerCursor;
-        event Windows.Foundation.TypedEventHandler<Object, Object> TabColorChanged;
-        event Windows.Foundation.TypedEventHandler<Object, Object> ReadOnlyChanged;
-        event Windows.Foundation.TypedEventHandler<Object, Object> FocusFollowMouseRequested;
-
-        Microsoft.UI.Xaml.Controls.CommandBarFlyout ContextMenu { get; };
-        Microsoft.UI.Xaml.Controls.CommandBarFlyout SelectionContextMenu { get; };
-
-        event Windows.Foundation.TypedEventHandler<TermControl, Windows.UI.Xaml.RoutedEventArgs> Initialized;
-        // This is an event handler forwarder for the underlying connection.
-        // We expose this and ConnectionState here so that it might eventually be data bound.
-        event Windows.Foundation.TypedEventHandler<Object, IInspectable> ConnectionStateChanged;
-
-        event Windows.Foundation.TypedEventHandler<Object, ShowWindowArgs> ShowWindowChanged;
-
-        event Windows.Foundation.TypedEventHandler<Object, Object> CloseTerminalRequested;
-
-        Boolean CopySelectionToClipboard(Boolean singleLine, Windows.Foundation.IReference<CopyFormat> formats);
-        void PasteTextFromClipboard();
-        void SelectAll();
-        Boolean ToggleBlockSelection();
-        void ToggleMarkMode();
-        Boolean SwitchSelectionEndpoint();
-        Boolean ExpandSelectionToWord();
-        void ClearBuffer(ClearBufferType clearType);
-        void Close();
-        Windows.Foundation.Size CharacterDimensions { get; };
-        Windows.Foundation.Size MinimumSize { get; };
-        Single SnapDimensionToGrid(Boolean widthOrHeight, Single dimension);
-
-        void WindowVisibilityChanged(Boolean showOrHide);
-
-        void ScrollViewport(Int32 viewTop);
-
-        void CreateSearchBoxControl();
-        Boolean SearchBoxEditInFocus();
-
-        void SearchMatch(Boolean goForward);
-
-        void AdjustFontSize(Single fontSizeDelta);
-        void ResetFontSize();
-
-        void ToggleShaderEffects();
-        void SendInput(String input);
-
-        void BellLightOn();
-
-        Boolean ReadOnly { get; };
-        void ToggleReadOnly();
-        void SetReadOnly(Boolean readOnlyState);
-
-        String ReadEntireBuffer();
-
-        void AdjustOpacity(Double Opacity, Boolean relative);
-
-        // You'd think this should just be "Opacity", but UIElement already
-        // defines an "Opacity", which we're actually not setting at all. We're
-        // not overriding or changing _that_ value. Callers that want the
-        // opacity set by the settings should call this instead.
-        Double BackgroundOpacity { get; };
-
-        Windows.UI.Xaml.Media.Brush BackgroundBrush { get; };
-
-        void ColorSelection(SelectionColor fg, SelectionColor bg, Microsoft.Terminal.Core.MatchMode matchMode);
-
-<<<<<<< HEAD
-        void RestartConnection();
-=======
-        void Detach();
->>>>>>> 4291e88c
-    }
-}
+// Copyright (c) Microsoft Corporation.
+// Licensed under the MIT license.
+
+import "IMouseWheelListener.idl";
+import "IControlSettings.idl";
+import "ControlInteractivity.idl";
+import "IDirectKeyListener.idl";
+import "EventArgs.idl";
+import "ICoreState.idl";
+import "ControlCore.idl";
+
+namespace Microsoft.Terminal.Control
+{
+
+    [default_interface] runtimeclass TermControl : Windows.UI.Xaml.Controls.UserControl,
+                                                   IDirectKeyListener,
+                                                   IMouseWheelListener,
+                                                   ICoreState,
+                                                   Windows.UI.Xaml.Data.INotifyPropertyChanged
+    {
+        TermControl(ControlInteractivity content);
+
+        TermControl(IControlSettings settings,
+                    IControlAppearance unfocusedAppearance,
+                    Microsoft.Terminal.TerminalConnection.ITerminalConnection connection);
+
+        static TermControl NewControlByAttachingContent(ControlInteractivity content, Microsoft.Terminal.Control.IKeyBindings keyBindings);
+
+        static Windows.Foundation.Size GetProposedDimensions(IControlSettings settings,
+                                                             UInt32 dpi,
+                                                             Int32 commandlineCols,
+                                                             Int32 commandlineRows);
+
+        void UpdateControlSettings(IControlSettings settings);
+        void UpdateControlSettings(IControlSettings settings, IControlAppearance unfocusedAppearance);
+
+        Microsoft.Terminal.TerminalConnection.ConnectionInformation ConnectionInfo { get; set; };
+
+        UInt64 ContentId{ get; };
+
+        Microsoft.Terminal.Control.IControlSettings Settings { get; };
+
+        event FontSizeChangedEventArgs FontSizeChanged;
+        event Windows.Foundation.TypedEventHandler<Object, TitleChangedEventArgs> TitleChanged;
+        event Windows.Foundation.TypedEventHandler<Object, CopyToClipboardEventArgs> CopyToClipboard;
+        event Windows.Foundation.TypedEventHandler<Object, PasteFromClipboardEventArgs> PasteFromClipboard;
+        event Windows.Foundation.TypedEventHandler<Object, OpenHyperlinkEventArgs> OpenHyperlink;
+        event Windows.Foundation.TypedEventHandler<Object, Object> SetTaskbarProgress;
+        event Windows.Foundation.TypedEventHandler<Object, NoticeEventArgs> RaiseNotice;
+        event Windows.Foundation.TypedEventHandler<Object, Object> WarningBell;
+        event Windows.Foundation.TypedEventHandler<Object, Object> HidePointerCursor;
+        event Windows.Foundation.TypedEventHandler<Object, Object> RestorePointerCursor;
+        event Windows.Foundation.TypedEventHandler<Object, Object> TabColorChanged;
+        event Windows.Foundation.TypedEventHandler<Object, Object> ReadOnlyChanged;
+        event Windows.Foundation.TypedEventHandler<Object, Object> FocusFollowMouseRequested;
+
+        Microsoft.UI.Xaml.Controls.CommandBarFlyout ContextMenu { get; };
+        Microsoft.UI.Xaml.Controls.CommandBarFlyout SelectionContextMenu { get; };
+
+        event Windows.Foundation.TypedEventHandler<TermControl, Windows.UI.Xaml.RoutedEventArgs> Initialized;
+        // This is an event handler forwarder for the underlying connection.
+        // We expose this and ConnectionState here so that it might eventually be data bound.
+        event Windows.Foundation.TypedEventHandler<Object, IInspectable> ConnectionStateChanged;
+
+        event Windows.Foundation.TypedEventHandler<Object, ShowWindowArgs> ShowWindowChanged;
+
+        event Windows.Foundation.TypedEventHandler<Object, Object> CloseTerminalRequested;
+
+        Boolean CopySelectionToClipboard(Boolean singleLine, Windows.Foundation.IReference<CopyFormat> formats);
+        void PasteTextFromClipboard();
+        void SelectAll();
+        Boolean ToggleBlockSelection();
+        void ToggleMarkMode();
+        Boolean SwitchSelectionEndpoint();
+        Boolean ExpandSelectionToWord();
+        void ClearBuffer(ClearBufferType clearType);
+        void Close();
+        Windows.Foundation.Size CharacterDimensions { get; };
+        Windows.Foundation.Size MinimumSize { get; };
+        Single SnapDimensionToGrid(Boolean widthOrHeight, Single dimension);
+
+        void WindowVisibilityChanged(Boolean showOrHide);
+
+        void ScrollViewport(Int32 viewTop);
+
+        void CreateSearchBoxControl();
+        Boolean SearchBoxEditInFocus();
+
+        void SearchMatch(Boolean goForward);
+
+        void AdjustFontSize(Single fontSizeDelta);
+        void ResetFontSize();
+
+        void ToggleShaderEffects();
+        void SendInput(String input);
+
+        void BellLightOn();
+
+        Boolean ReadOnly { get; };
+        void ToggleReadOnly();
+        void SetReadOnly(Boolean readOnlyState);
+
+        String ReadEntireBuffer();
+
+        void AdjustOpacity(Double Opacity, Boolean relative);
+
+        // You'd think this should just be "Opacity", but UIElement already
+        // defines an "Opacity", which we're actually not setting at all. We're
+        // not overriding or changing _that_ value. Callers that want the
+        // opacity set by the settings should call this instead.
+        Double BackgroundOpacity { get; };
+
+        Windows.UI.Xaml.Media.Brush BackgroundBrush { get; };
+
+        void ColorSelection(SelectionColor fg, SelectionColor bg, Microsoft.Terminal.Core.MatchMode matchMode);
+        void RestartConnection();
+
+        void Detach();
+    }
+}