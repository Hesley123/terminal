--- conflicted
+++ resolved
@@ -1,362 +1,359 @@
-// Copyright (c) Microsoft Corporation.
-// Licensed under the MIT license.
-//
-// Module Name:
-// - ControlCore.h
-//
-// Abstract:
-// - This encapsulates a `Terminal` instance, a `DxEngine` and `Renderer`, and
-//   an `ITerminalConnection`. This is intended to be everything that someone
-//   might need to stand up a terminal instance in a control, but without any
-//   regard for how the UX works.
-//
-// Author:
-// - Mike Griese (zadjii-msft) 01-Apr-2021
-
-#pragma once
-
-#include "ControlCore.g.h"
-#include "SelectionColor.g.h"
-#include "ControlSettings.h"
-#include "../../audio/midi/MidiAudio.hpp"
-#include "../../renderer/base/Renderer.hpp"
-#include "../../cascadia/TerminalCore/Terminal.hpp"
-#include "../buffer/out/search.h"
-#include "../buffer/out/TextColor.h"
-
-#include <til/ticket_lock.h>
-
-namespace ControlUnitTests
-{
-    class ControlCoreTests;
-    class ControlInteractivityTests;
-};
-
-#define RUNTIME_SETTING(type, name, setting)                      \
-private:                                                          \
-    std::optional<type> _runtime##name{ std::nullopt };           \
-    void name(const type newValue) { _runtime##name = newValue; } \
-                                                                  \
-public:                                                           \
-    type name() const { return til::coalesce_value(_runtime##name, setting); }
-
-namespace winrt::Microsoft::Terminal::Control::implementation
-{
-    struct SelectionColor : SelectionColorT<SelectionColor>
-    {
-        TextColor AsTextColor() const noexcept;
-
-        WINRT_PROPERTY(til::color, Color);
-        WINRT_PROPERTY(bool, IsIndex16);
-    };
-
-    struct ControlCore : ControlCoreT<ControlCore>
-    {
-    public:
-        ControlCore(Control::IControlSettings settings,
-                    Control::IControlAppearance unfocusedAppearance,
-                    TerminalConnection::ITerminalConnection connection);
-        ~ControlCore();
-
-        bool Initialize(const double actualWidth,
-                        const double actualHeight,
-                        const double compositionScale);
-        void EnablePainting();
-
-        void UpdateSettings(const Control::IControlSettings& settings, const IControlAppearance& newAppearance);
-        void ApplyAppearance(const bool& focused);
-        Control::IControlSettings Settings() { return *_settings; };
-        Control::IControlAppearance FocusedAppearance() const { return *_settings->FocusedAppearance(); };
-        Control::IControlAppearance UnfocusedAppearance() const { return *_settings->UnfocusedAppearance(); };
-        bool HasUnfocusedAppearance() const;
-
-        winrt::Microsoft::Terminal::Core::Scheme ColorScheme() const noexcept;
-        void ColorScheme(const winrt::Microsoft::Terminal::Core::Scheme& scheme);
-
-        void SizeChanged(const double width, const double height);
-        void ScaleChanged(const double scale);
-
-        void AdjustFontSize(float fontSizeDelta);
-        void ResetFontSize();
-        FontInfo GetFont() const;
-        winrt::Windows::Foundation::Size FontSizeInDips() const;
-
-        winrt::Windows::Foundation::Size FontSize() const noexcept;
-        winrt::hstring FontFaceName() const noexcept;
-        uint16_t FontWeight() const noexcept;
-
-        til::color BackgroundColor() const;
-
-        void SendInput(const winrt::hstring& wstr);
-        void PasteText(const winrt::hstring& hstr);
-        bool CopySelectionToClipboard(bool singleLine, const Windows::Foundation::IReference<CopyFormat>& formats);
-        void SelectAll();
-        void ClearSelection();
-        bool ToggleBlockSelection();
-        void ToggleMarkMode();
-        Control::SelectionInteractionMode SelectionMode() const;
-        bool SwitchSelectionEndpoint();
-        bool ExpandSelectionToWord();
-        bool TryMarkModeKeybinding(const WORD vkey,
-                                   const ::Microsoft::Terminal::Core::ControlKeyStates modifiers);
-
-        void GotFocus();
-        void LostFocus();
-
-        void ToggleShaderEffects();
-        void AdjustOpacity(const double adjustment);
-        void ResumeRendering();
-
-        void SetHoveredCell(Core::Point terminalPosition);
-        void ClearHoveredCell();
-        winrt::hstring GetHyperlink(const Core::Point position) const;
-        winrt::hstring HoveredUriText() const;
-        Windows::Foundation::IReference<Core::Point> HoveredCell() const;
-
-        ::Microsoft::Console::Render::IRenderData* GetRenderData() const;
-
-        void ColorSelection(const Control::SelectionColor& fg, const Control::SelectionColor& bg, Core::MatchMode matchMode);
-
-        void Close();
-
-#pragma region ICoreState
-        const size_t TaskbarState() const noexcept;
-        const size_t TaskbarProgress() const noexcept;
-
-        hstring Title();
-        Windows::Foundation::IReference<winrt::Windows::UI::Color> TabColor() noexcept;
-        hstring WorkingDirectory() const;
-
-        TerminalConnection::ConnectionState ConnectionState() const;
-
-        int ScrollOffset();
-        int ViewHeight() const;
-        int BufferHeight() const;
-
-        bool BracketedPasteEnabled() const noexcept;
-
-        Windows::Foundation::Collections::IVector<Control::ScrollMark> ScrollMarks() const;
-        void AddMark(const Control::ScrollMark& mark);
-        void ClearMark();
-        void ClearAllMarks();
-        void ScrollToMark(const Control::ScrollToMarkDirection& direction);
-
-#pragma endregion
-
-#pragma region ITerminalInput
-        bool TrySendKeyEvent(const WORD vkey,
-                             const WORD scanCode,
-                             const ::Microsoft::Terminal::Core::ControlKeyStates modifiers,
-                             const bool keyDown);
-        bool SendCharEvent(const wchar_t ch,
-                           const WORD scanCode,
-                           const ::Microsoft::Terminal::Core::ControlKeyStates modifiers);
-        bool SendMouseEvent(const til::point viewportPos,
-                            const unsigned int uiButton,
-                            const ::Microsoft::Terminal::Core::ControlKeyStates states,
-                            const short wheelDelta,
-                            const ::Microsoft::Console::VirtualTerminal::TerminalInput::MouseButtonState state);
-        void UserScrollViewport(const int viewTop);
-
-        void ClearBuffer(Control::ClearBufferType clearType);
-
-#pragma endregion
-
-        void BlinkAttributeTick();
-        void BlinkCursor();
-        bool CursorOn() const;
-        void CursorOn(const bool isCursorOn);
-
-        bool IsVtMouseModeEnabled() const;
-        bool ShouldSendAlternateScroll(const unsigned int uiButton, const int32_t delta) const;
-        Core::Point CursorPosition() const;
-
-        bool HasSelection() const;
-        bool CopyOnSelect() const;
-        Windows::Foundation::Collections::IVector<winrt::hstring> SelectedText(bool trimTrailingWhitespace) const;
-        Control::SelectionData SelectionInfo() const;
-        void SetSelectionAnchor(const til::point position);
-        void SetEndSelectionPoint(const til::point position);
-
-        void Search(const winrt::hstring& text,
-                    const bool goForward,
-                    const bool caseSensitive);
-
-        void LeftClickOnTerminal(const til::point terminalPosition,
-                                 const int numberOfClicks,
-                                 const bool altEnabled,
-                                 const bool shiftEnabled,
-                                 const bool isOnOriginalPosition,
-                                 bool& selectionNeedsToBeCopied);
-
-        void AttachUiaEngine(::Microsoft::Console::Render::IRenderEngine* const pEngine);
-
-        bool IsInReadOnlyMode() const;
-        void ToggleReadOnlyMode();
-
-        hstring ReadEntireBuffer() const;
-
-        static bool IsVintageOpacityAvailable() noexcept;
-
-        void AdjustOpacity(const double opacity, const bool relative);
-
-        void WindowVisibilityChanged(const bool showOrHide);
-
-        uint64_t OwningHwnd();
-        void OwningHwnd(uint64_t owner);
-
-        RUNTIME_SETTING(double, Opacity, _settings->Opacity());
-        RUNTIME_SETTING(bool, UseAcrylic, _settings->UseAcrylic());
-
-        // -------------------------------- WinRT Events ---------------------------------
-        // clang-format off
-        WINRT_CALLBACK(FontSizeChanged, Control::FontSizeChangedEventArgs);
-
-        TYPED_EVENT(CopyToClipboard,           IInspectable, Control::CopyToClipboardEventArgs);
-        TYPED_EVENT(TitleChanged,              IInspectable, Control::TitleChangedEventArgs);
-        TYPED_EVENT(WarningBell,               IInspectable, IInspectable);
-        TYPED_EVENT(TabColorChanged,           IInspectable, IInspectable);
-        TYPED_EVENT(BackgroundColorChanged,    IInspectable, IInspectable);
-        TYPED_EVENT(ScrollPositionChanged,     IInspectable, Control::ScrollPositionChangedArgs);
-        TYPED_EVENT(CursorPositionChanged,     IInspectable, IInspectable);
-        TYPED_EVENT(TaskbarProgressChanged,    IInspectable, IInspectable);
-        TYPED_EVENT(ConnectionStateChanged,    IInspectable, IInspectable);
-        TYPED_EVENT(HoveredHyperlinkChanged,   IInspectable, IInspectable);
-        TYPED_EVENT(RendererEnteredErrorState, IInspectable, IInspectable);
-        TYPED_EVENT(SwapChainChanged,          IInspectable, IInspectable);
-        TYPED_EVENT(RendererWarning,           IInspectable, Control::RendererWarningArgs);
-        TYPED_EVENT(RaiseNotice,               IInspectable, Control::NoticeEventArgs);
-        TYPED_EVENT(TransparencyChanged,       IInspectable, Control::TransparencyChangedEventArgs);
-        TYPED_EVENT(ReceivedOutput,            IInspectable, IInspectable);
-        TYPED_EVENT(FoundMatch,                IInspectable, Control::FoundResultsArgs);
-        TYPED_EVENT(ShowWindowChanged,         IInspectable, Control::ShowWindowArgs);
-        TYPED_EVENT(UpdateSelectionMarkers,    IInspectable, Control::UpdateSelectionMarkersEventArgs);
-        TYPED_EVENT(OpenHyperlink,             IInspectable, Control::OpenHyperlinkEventArgs);
-<<<<<<< HEAD
-        TYPED_EVENT(SendNotification,          IInspectable, Control::SendNotificationArgs);
-=======
-        TYPED_EVENT(CloseTerminalRequested,    IInspectable, IInspectable);
->>>>>>> 599b5508
-        // clang-format on
-
-    private:
-        bool _initializedTerminal{ false };
-        bool _closing{ false };
-
-        TerminalConnection::ITerminalConnection _connection{ nullptr };
-        event_token _connectionOutputEventToken;
-        TerminalConnection::ITerminalConnection::StateChanged_revoker _connectionStateChangedRevoker;
-
-        winrt::com_ptr<ControlSettings> _settings{ nullptr };
-
-        std::shared_ptr<::Microsoft::Terminal::Core::Terminal> _terminal{ nullptr };
-
-        // NOTE: _renderEngine must be ordered before _renderer.
-        //
-        // As _renderer has a dependency on _renderEngine (through a raw pointer)
-        // we must ensure the _renderer is deallocated first.
-        // (C++ class members are destroyed in reverse order.)
-        std::unique_ptr<::Microsoft::Console::Render::IRenderEngine> _renderEngine{ nullptr };
-        std::unique_ptr<::Microsoft::Console::Render::Renderer> _renderer{ nullptr };
-
-        FontInfoDesired _desiredFont;
-        FontInfo _actualFont;
-        winrt::hstring _actualFontFaceName;
-        CSSLengthPercentage _cellWidth;
-        CSSLengthPercentage _cellHeight;
-
-        // storage location for the leading surrogate of a utf-16 surrogate pair
-        std::optional<wchar_t> _leadingSurrogate{ std::nullopt };
-
-        std::optional<til::point> _lastHoveredCell{ std::nullopt };
-        // Track the last hyperlink ID we hovered over
-        uint16_t _lastHoveredId{ 0 };
-
-        bool _isReadOnly{ false };
-
-        std::optional<interval_tree::IntervalTree<til::point, size_t>::interval> _lastHoveredInterval{ std::nullopt };
-
-        // These members represent the size of the surface that we should be
-        // rendering to.
-        double _panelWidth{ 0 };
-        double _panelHeight{ 0 };
-        double _compositionScale{ 0 };
-
-        uint64_t _owningHwnd{ 0 };
-
-        winrt::Windows::System::DispatcherQueue _dispatcher{ nullptr };
-        std::shared_ptr<ThrottledFuncTrailing<>> _tsfTryRedrawCanvas;
-        std::unique_ptr<til::throttled_func_trailing<>> _updatePatternLocations;
-        std::shared_ptr<ThrottledFuncTrailing<Control::ScrollPositionChangedArgs>> _updateScrollBar;
-
-        bool _setFontSizeUnderLock(float fontSize);
-        void _updateFont(const bool initialUpdate = false);
-        void _refreshSizeUnderLock();
-        void _updateSelectionUI();
-        bool _shouldTryUpdateSelection(const WORD vkey);
-
-        void _handleControlC();
-        void _sendInputToConnection(std::wstring_view wstr);
-
-#pragma region TerminalCoreCallbacks
-        void _terminalCopyToClipboard(std::wstring_view wstr);
-        void _terminalWarningBell();
-        void _terminalTitleChanged(std::wstring_view wstr);
-        void _terminalScrollPositionChanged(const int viewTop,
-                                            const int viewHeight,
-                                            const int bufferSize);
-        void _terminalCursorPositionChanged();
-        void _terminalTaskbarProgressChanged();
-        void _terminalShowWindowChanged(bool showOrHide);
-        void _terminalPlayMidiNote(const int noteNumber,
-                                   const int velocity,
-                                   const std::chrono::microseconds duration);
-        void _terminalSendNotification(const std::wstring_view title,
-                                       const std::wstring_view body);
-#pragma endregion
-
-        MidiAudio _midiAudio;
-        winrt::Windows::System::DispatcherQueueTimer _midiAudioSkipTimer{ nullptr };
-
-#pragma region RendererCallbacks
-        void _rendererWarning(const HRESULT hr);
-        void _renderEngineSwapChainChanged(const HANDLE handle);
-        void _rendererBackgroundColorChanged();
-        void _rendererTabColorChanged();
-#pragma endregion
-
-        void _raiseReadOnlyWarning();
-        void _updateAntiAliasingMode();
-        void _connectionOutputHandler(const hstring& hstr);
-        void _updateHoveredCell(const std::optional<til::point> terminalPosition);
-        void _setOpacity(const double opacity);
-
-        bool _isBackgroundTransparent();
-        void _focusChanged(bool focused);
-
-        inline bool _IsClosing() const noexcept
-        {
-#ifndef NDEBUG
-            if (_dispatcher)
-            {
-                // _closing isn't atomic and may only be accessed from the main thread.
-                //
-                // Though, the unit tests don't actually run in TAEF's main
-                // thread, so we don't care when we're running in tests.
-                assert(_inUnitTests || _dispatcher.HasThreadAccess());
-            }
-#endif
-            return _closing;
-        }
-
-        friend class ControlUnitTests::ControlCoreTests;
-        friend class ControlUnitTests::ControlInteractivityTests;
-        bool _inUnitTests{ false };
-    };
-}
-
-namespace winrt::Microsoft::Terminal::Control::factory_implementation
-{
-    BASIC_FACTORY(ControlCore);
-    BASIC_FACTORY(SelectionColor);
-}
+// Copyright (c) Microsoft Corporation.
+// Licensed under the MIT license.
+//
+// Module Name:
+// - ControlCore.h
+//
+// Abstract:
+// - This encapsulates a `Terminal` instance, a `DxEngine` and `Renderer`, and
+//   an `ITerminalConnection`. This is intended to be everything that someone
+//   might need to stand up a terminal instance in a control, but without any
+//   regard for how the UX works.
+//
+// Author:
+// - Mike Griese (zadjii-msft) 01-Apr-2021
+
+#pragma once
+
+#include "ControlCore.g.h"
+#include "SelectionColor.g.h"
+#include "ControlSettings.h"
+#include "../../audio/midi/MidiAudio.hpp"
+#include "../../renderer/base/Renderer.hpp"
+#include "../../cascadia/TerminalCore/Terminal.hpp"
+#include "../buffer/out/search.h"
+#include "../buffer/out/TextColor.h"
+
+#include <til/ticket_lock.h>
+
+namespace ControlUnitTests
+{
+    class ControlCoreTests;
+    class ControlInteractivityTests;
+};
+
+#define RUNTIME_SETTING(type, name, setting)                      \
+private:                                                          \
+    std::optional<type> _runtime##name{ std::nullopt };           \
+    void name(const type newValue) { _runtime##name = newValue; } \
+                                                                  \
+public:                                                           \
+    type name() const { return til::coalesce_value(_runtime##name, setting); }
+
+namespace winrt::Microsoft::Terminal::Control::implementation
+{
+    struct SelectionColor : SelectionColorT<SelectionColor>
+    {
+        TextColor AsTextColor() const noexcept;
+
+        WINRT_PROPERTY(til::color, Color);
+        WINRT_PROPERTY(bool, IsIndex16);
+    };
+
+    struct ControlCore : ControlCoreT<ControlCore>
+    {
+    public:
+        ControlCore(Control::IControlSettings settings,
+                    Control::IControlAppearance unfocusedAppearance,
+                    TerminalConnection::ITerminalConnection connection);
+        ~ControlCore();
+
+        bool Initialize(const double actualWidth,
+                        const double actualHeight,
+                        const double compositionScale);
+        void EnablePainting();
+
+        void UpdateSettings(const Control::IControlSettings& settings, const IControlAppearance& newAppearance);
+        void ApplyAppearance(const bool& focused);
+        Control::IControlSettings Settings() { return *_settings; };
+        Control::IControlAppearance FocusedAppearance() const { return *_settings->FocusedAppearance(); };
+        Control::IControlAppearance UnfocusedAppearance() const { return *_settings->UnfocusedAppearance(); };
+        bool HasUnfocusedAppearance() const;
+
+        winrt::Microsoft::Terminal::Core::Scheme ColorScheme() const noexcept;
+        void ColorScheme(const winrt::Microsoft::Terminal::Core::Scheme& scheme);
+
+        void SizeChanged(const double width, const double height);
+        void ScaleChanged(const double scale);
+
+        void AdjustFontSize(float fontSizeDelta);
+        void ResetFontSize();
+        FontInfo GetFont() const;
+        winrt::Windows::Foundation::Size FontSizeInDips() const;
+
+        winrt::Windows::Foundation::Size FontSize() const noexcept;
+        winrt::hstring FontFaceName() const noexcept;
+        uint16_t FontWeight() const noexcept;
+
+        til::color BackgroundColor() const;
+
+        void SendInput(const winrt::hstring& wstr);
+        void PasteText(const winrt::hstring& hstr);
+        bool CopySelectionToClipboard(bool singleLine, const Windows::Foundation::IReference<CopyFormat>& formats);
+        void SelectAll();
+        void ClearSelection();
+        bool ToggleBlockSelection();
+        void ToggleMarkMode();
+        Control::SelectionInteractionMode SelectionMode() const;
+        bool SwitchSelectionEndpoint();
+        bool ExpandSelectionToWord();
+        bool TryMarkModeKeybinding(const WORD vkey,
+                                   const ::Microsoft::Terminal::Core::ControlKeyStates modifiers);
+
+        void GotFocus();
+        void LostFocus();
+
+        void ToggleShaderEffects();
+        void AdjustOpacity(const double adjustment);
+        void ResumeRendering();
+
+        void SetHoveredCell(Core::Point terminalPosition);
+        void ClearHoveredCell();
+        winrt::hstring GetHyperlink(const Core::Point position) const;
+        winrt::hstring HoveredUriText() const;
+        Windows::Foundation::IReference<Core::Point> HoveredCell() const;
+
+        ::Microsoft::Console::Render::IRenderData* GetRenderData() const;
+
+        void ColorSelection(const Control::SelectionColor& fg, const Control::SelectionColor& bg, Core::MatchMode matchMode);
+
+        void Close();
+
+#pragma region ICoreState
+        const size_t TaskbarState() const noexcept;
+        const size_t TaskbarProgress() const noexcept;
+
+        hstring Title();
+        Windows::Foundation::IReference<winrt::Windows::UI::Color> TabColor() noexcept;
+        hstring WorkingDirectory() const;
+
+        TerminalConnection::ConnectionState ConnectionState() const;
+
+        int ScrollOffset();
+        int ViewHeight() const;
+        int BufferHeight() const;
+
+        bool BracketedPasteEnabled() const noexcept;
+
+        Windows::Foundation::Collections::IVector<Control::ScrollMark> ScrollMarks() const;
+        void AddMark(const Control::ScrollMark& mark);
+        void ClearMark();
+        void ClearAllMarks();
+        void ScrollToMark(const Control::ScrollToMarkDirection& direction);
+
+#pragma endregion
+
+#pragma region ITerminalInput
+        bool TrySendKeyEvent(const WORD vkey,
+                             const WORD scanCode,
+                             const ::Microsoft::Terminal::Core::ControlKeyStates modifiers,
+                             const bool keyDown);
+        bool SendCharEvent(const wchar_t ch,
+                           const WORD scanCode,
+                           const ::Microsoft::Terminal::Core::ControlKeyStates modifiers);
+        bool SendMouseEvent(const til::point viewportPos,
+                            const unsigned int uiButton,
+                            const ::Microsoft::Terminal::Core::ControlKeyStates states,
+                            const short wheelDelta,
+                            const ::Microsoft::Console::VirtualTerminal::TerminalInput::MouseButtonState state);
+        void UserScrollViewport(const int viewTop);
+
+        void ClearBuffer(Control::ClearBufferType clearType);
+
+#pragma endregion
+
+        void BlinkAttributeTick();
+        void BlinkCursor();
+        bool CursorOn() const;
+        void CursorOn(const bool isCursorOn);
+
+        bool IsVtMouseModeEnabled() const;
+        bool ShouldSendAlternateScroll(const unsigned int uiButton, const int32_t delta) const;
+        Core::Point CursorPosition() const;
+
+        bool HasSelection() const;
+        bool CopyOnSelect() const;
+        Windows::Foundation::Collections::IVector<winrt::hstring> SelectedText(bool trimTrailingWhitespace) const;
+        Control::SelectionData SelectionInfo() const;
+        void SetSelectionAnchor(const til::point position);
+        void SetEndSelectionPoint(const til::point position);
+
+        void Search(const winrt::hstring& text,
+                    const bool goForward,
+                    const bool caseSensitive);
+
+        void LeftClickOnTerminal(const til::point terminalPosition,
+                                 const int numberOfClicks,
+                                 const bool altEnabled,
+                                 const bool shiftEnabled,
+                                 const bool isOnOriginalPosition,
+                                 bool& selectionNeedsToBeCopied);
+
+        void AttachUiaEngine(::Microsoft::Console::Render::IRenderEngine* const pEngine);
+
+        bool IsInReadOnlyMode() const;
+        void ToggleReadOnlyMode();
+
+        hstring ReadEntireBuffer() const;
+
+        static bool IsVintageOpacityAvailable() noexcept;
+
+        void AdjustOpacity(const double opacity, const bool relative);
+
+        void WindowVisibilityChanged(const bool showOrHide);
+
+        uint64_t OwningHwnd();
+        void OwningHwnd(uint64_t owner);
+
+        RUNTIME_SETTING(double, Opacity, _settings->Opacity());
+        RUNTIME_SETTING(bool, UseAcrylic, _settings->UseAcrylic());
+
+        // -------------------------------- WinRT Events ---------------------------------
+        // clang-format off
+        WINRT_CALLBACK(FontSizeChanged, Control::FontSizeChangedEventArgs);
+
+        TYPED_EVENT(CopyToClipboard,           IInspectable, Control::CopyToClipboardEventArgs);
+        TYPED_EVENT(TitleChanged,              IInspectable, Control::TitleChangedEventArgs);
+        TYPED_EVENT(WarningBell,               IInspectable, IInspectable);
+        TYPED_EVENT(TabColorChanged,           IInspectable, IInspectable);
+        TYPED_EVENT(BackgroundColorChanged,    IInspectable, IInspectable);
+        TYPED_EVENT(ScrollPositionChanged,     IInspectable, Control::ScrollPositionChangedArgs);
+        TYPED_EVENT(CursorPositionChanged,     IInspectable, IInspectable);
+        TYPED_EVENT(TaskbarProgressChanged,    IInspectable, IInspectable);
+        TYPED_EVENT(ConnectionStateChanged,    IInspectable, IInspectable);
+        TYPED_EVENT(HoveredHyperlinkChanged,   IInspectable, IInspectable);
+        TYPED_EVENT(RendererEnteredErrorState, IInspectable, IInspectable);
+        TYPED_EVENT(SwapChainChanged,          IInspectable, IInspectable);
+        TYPED_EVENT(RendererWarning,           IInspectable, Control::RendererWarningArgs);
+        TYPED_EVENT(RaiseNotice,               IInspectable, Control::NoticeEventArgs);
+        TYPED_EVENT(TransparencyChanged,       IInspectable, Control::TransparencyChangedEventArgs);
+        TYPED_EVENT(ReceivedOutput,            IInspectable, IInspectable);
+        TYPED_EVENT(FoundMatch,                IInspectable, Control::FoundResultsArgs);
+        TYPED_EVENT(ShowWindowChanged,         IInspectable, Control::ShowWindowArgs);
+        TYPED_EVENT(UpdateSelectionMarkers,    IInspectable, Control::UpdateSelectionMarkersEventArgs);
+        TYPED_EVENT(OpenHyperlink,             IInspectable, Control::OpenHyperlinkEventArgs);
+        TYPED_EVENT(SendNotification,          IInspectable, Control::SendNotificationArgs);
+        TYPED_EVENT(CloseTerminalRequested,    IInspectable, IInspectable);
+        // clang-format on
+
+    private:
+        bool _initializedTerminal{ false };
+        bool _closing{ false };
+
+        TerminalConnection::ITerminalConnection _connection{ nullptr };
+        event_token _connectionOutputEventToken;
+        TerminalConnection::ITerminalConnection::StateChanged_revoker _connectionStateChangedRevoker;
+
+        winrt::com_ptr<ControlSettings> _settings{ nullptr };
+
+        std::shared_ptr<::Microsoft::Terminal::Core::Terminal> _terminal{ nullptr };
+
+        // NOTE: _renderEngine must be ordered before _renderer.
+        //
+        // As _renderer has a dependency on _renderEngine (through a raw pointer)
+        // we must ensure the _renderer is deallocated first.
+        // (C++ class members are destroyed in reverse order.)
+        std::unique_ptr<::Microsoft::Console::Render::IRenderEngine> _renderEngine{ nullptr };
+        std::unique_ptr<::Microsoft::Console::Render::Renderer> _renderer{ nullptr };
+
+        FontInfoDesired _desiredFont;
+        FontInfo _actualFont;
+        winrt::hstring _actualFontFaceName;
+        CSSLengthPercentage _cellWidth;
+        CSSLengthPercentage _cellHeight;
+
+        // storage location for the leading surrogate of a utf-16 surrogate pair
+        std::optional<wchar_t> _leadingSurrogate{ std::nullopt };
+
+        std::optional<til::point> _lastHoveredCell{ std::nullopt };
+        // Track the last hyperlink ID we hovered over
+        uint16_t _lastHoveredId{ 0 };
+
+        bool _isReadOnly{ false };
+
+        std::optional<interval_tree::IntervalTree<til::point, size_t>::interval> _lastHoveredInterval{ std::nullopt };
+
+        // These members represent the size of the surface that we should be
+        // rendering to.
+        double _panelWidth{ 0 };
+        double _panelHeight{ 0 };
+        double _compositionScale{ 0 };
+
+        uint64_t _owningHwnd{ 0 };
+
+        winrt::Windows::System::DispatcherQueue _dispatcher{ nullptr };
+        std::shared_ptr<ThrottledFuncTrailing<>> _tsfTryRedrawCanvas;
+        std::unique_ptr<til::throttled_func_trailing<>> _updatePatternLocations;
+        std::shared_ptr<ThrottledFuncTrailing<Control::ScrollPositionChangedArgs>> _updateScrollBar;
+
+        bool _setFontSizeUnderLock(float fontSize);
+        void _updateFont(const bool initialUpdate = false);
+        void _refreshSizeUnderLock();
+        void _updateSelectionUI();
+        bool _shouldTryUpdateSelection(const WORD vkey);
+
+        void _handleControlC();
+        void _sendInputToConnection(std::wstring_view wstr);
+
+#pragma region TerminalCoreCallbacks
+        void _terminalCopyToClipboard(std::wstring_view wstr);
+        void _terminalWarningBell();
+        void _terminalTitleChanged(std::wstring_view wstr);
+        void _terminalScrollPositionChanged(const int viewTop,
+                                            const int viewHeight,
+                                            const int bufferSize);
+        void _terminalCursorPositionChanged();
+        void _terminalTaskbarProgressChanged();
+        void _terminalShowWindowChanged(bool showOrHide);
+        void _terminalPlayMidiNote(const int noteNumber,
+                                   const int velocity,
+                                   const std::chrono::microseconds duration);
+        void _terminalSendNotification(const std::wstring_view title,
+                                       const std::wstring_view body);
+#pragma endregion
+
+        MidiAudio _midiAudio;
+        winrt::Windows::System::DispatcherQueueTimer _midiAudioSkipTimer{ nullptr };
+
+#pragma region RendererCallbacks
+        void _rendererWarning(const HRESULT hr);
+        void _renderEngineSwapChainChanged(const HANDLE handle);
+        void _rendererBackgroundColorChanged();
+        void _rendererTabColorChanged();
+#pragma endregion
+
+        void _raiseReadOnlyWarning();
+        void _updateAntiAliasingMode();
+        void _connectionOutputHandler(const hstring& hstr);
+        void _updateHoveredCell(const std::optional<til::point> terminalPosition);
+        void _setOpacity(const double opacity);
+
+        bool _isBackgroundTransparent();
+        void _focusChanged(bool focused);
+
+        inline bool _IsClosing() const noexcept
+        {
+#ifndef NDEBUG
+            if (_dispatcher)
+            {
+                // _closing isn't atomic and may only be accessed from the main thread.
+                //
+                // Though, the unit tests don't actually run in TAEF's main
+                // thread, so we don't care when we're running in tests.
+                assert(_inUnitTests || _dispatcher.HasThreadAccess());
+            }
+#endif
+            return _closing;
+        }
+
+        friend class ControlUnitTests::ControlCoreTests;
+        friend class ControlUnitTests::ControlInteractivityTests;
+        bool _inUnitTests{ false };
+    };
+}
+
+namespace winrt::Microsoft::Terminal::Control::factory_implementation
+{
+    BASIC_FACTORY(ControlCore);
+    BASIC_FACTORY(SelectionColor);
+}