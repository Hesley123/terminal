--- conflicted
+++ resolved
@@ -1,59 +1,51 @@
-// Copyright (c) Microsoft Corporation.
-// Licensed under the MIT license.
-
-<<<<<<< HEAD
-=======
-import "GlobalAppSettings.idl";
-import "Profile.idl";
-import "TerminalWarnings.idl";
-import "DefaultTerminal.idl";
->>>>>>> 0ca13568
-
-namespace Microsoft.Terminal.Settings.Model
-{
-    [default_interface] runtimeclass CascadiaSettings {
-        static CascadiaSettings LoadDefaults();
-        static CascadiaSettings LoadAll();
-        static CascadiaSettings LoadUniversal();
-
-        static String SettingsPath { get; };
-        static String DefaultSettingsPath { get; };
-
-        static String ApplicationDisplayName { get; };
-        static String ApplicationVersion { get; };
-
-        static void ExportFile(String path, String content);
-        
-        CascadiaSettings(String userJSON, String inboxJSON);
-
-        CascadiaSettings Copy();
-        void WriteSettingsToDisk();
-
-        GlobalAppSettings GlobalSettings { get; };
-
-        Profile ProfileDefaults { get; };
-
-        IObservableVector<Profile> AllProfiles { get; };
-        IObservableVector<Profile> ActiveProfiles { get; };
-
-        Profile DuplicateProfile(Profile sourceProfile);
-
-        ActionMap ActionMap { get; };
-
-        IVectorView<SettingsLoadWarnings> Warnings { get; };
-        Windows.Foundation.IReference<SettingsLoadErrors> GetLoadingError { get; };
-        String GetSerializationErrorMessage { get; };
-
-        Profile CreateNewProfile();
-        Profile FindProfile(Guid profileGuid);
-        ColorScheme GetColorSchemeForProfile(Profile profile);
-        void UpdateColorSchemeReferences(String oldName, String newName);
-
-        Profile GetProfileForArgs(NewTerminalArgs newTerminalArgs);
-
-        static Boolean IsDefaultTerminalAvailable { get; };
-        static Boolean IsDefaultTerminalSet { get; };
-        IObservableVector<DefaultTerminal> DefaultTerminals { get; };
-        DefaultTerminal CurrentDefaultTerminal;
-    }
-}
+// Copyright (c) Microsoft Corporation.
+// Licensed under the MIT license.
+
+namespace Microsoft.Terminal.Settings.Model
+{
+    [default_interface] runtimeclass CascadiaSettings {
+        static CascadiaSettings LoadDefaults();
+        static CascadiaSettings LoadAll();
+        static CascadiaSettings LoadUniversal();
+
+        static String SettingsPath { get; };
+        static String DefaultSettingsPath { get; };
+
+        static String ApplicationDisplayName { get; };
+        static String ApplicationVersion { get; };
+
+        static void ExportFile(String path, String content);
+        
+        CascadiaSettings(String userJSON, String inboxJSON);
+
+        CascadiaSettings Copy();
+        void WriteSettingsToDisk();
+
+        GlobalAppSettings GlobalSettings { get; };
+
+        Profile ProfileDefaults { get; };
+
+        IObservableVector<Profile> AllProfiles { get; };
+        IObservableVector<Profile> ActiveProfiles { get; };
+
+        Profile DuplicateProfile(Profile sourceProfile);
+
+        ActionMap ActionMap { get; };
+
+        IVectorView<SettingsLoadWarnings> Warnings { get; };
+        Windows.Foundation.IReference<SettingsLoadErrors> GetLoadingError { get; };
+        String GetSerializationErrorMessage { get; };
+
+        Profile CreateNewProfile();
+        Profile FindProfile(Guid profileGuid);
+        ColorScheme GetColorSchemeForProfile(Profile profile);
+        void UpdateColorSchemeReferences(String oldName, String newName);
+
+        Profile GetProfileForArgs(NewTerminalArgs newTerminalArgs);
+
+        static Boolean IsDefaultTerminalAvailable { get; };
+        static Boolean IsDefaultTerminalSet { get; };
+        IObservableVector<DefaultTerminal> DefaultTerminals { get; };
+        DefaultTerminal CurrentDefaultTerminal;
+    }
+}