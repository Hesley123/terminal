--- conflicted
+++ resolved
@@ -1,758 +1,598 @@
-// Copyright (c) Microsoft Corporation.
-// Licensed under the MIT license.
-
-#include "precomp.h"
-
-#include "ApiRoutines.h"
-
-#include "_stream.h"
-#include "stream.h"
-#include "writeData.hpp"
-
-#include "_output.h"
-#include "output.h"
-#include "dbcs.h"
-#include "handle.h"
-#include "misc.h"
-
-#include "../types/inc/convert.hpp"
-#include "../types/inc/GlyphWidth.hpp"
-#include "../types/inc/Viewport.hpp"
-
-#include "../interactivity/inc/ServiceLocator.hpp"
-
-#pragma hdrstop
-using namespace Microsoft::Console::Types;
-using Microsoft::Console::Interactivity::ServiceLocator;
-using Microsoft::Console::VirtualTerminal::StateMachine;
-// Used by WriteCharsLegacy.
-#define IS_GLYPH_CHAR(wch) (((wch) >= L' ') && ((wch) != 0x007F))
-
-// Routine Description:
-// - This routine updates the cursor position.  Its input is the non-special
-//   cased new location of the cursor.  For example, if the cursor were being
-//   moved one space backwards from the left edge of the screen, the X
-//   coordinate would be -1.  This routine would set the X coordinate to
-//   the right edge of the screen and decrement the Y coordinate by one.
-// Arguments:
-// - screenInfo - reference to screen buffer information structure.
-// - coordCursor - New location of cursor.
-// - fKeepCursorVisible - TRUE if changing window origin desirable when hit right edge
-// Return Value:
-static void AdjustCursorPosition(SCREEN_INFORMATION& screenInfo, _In_ til::point coordCursor, const bool interactive, _Inout_opt_ til::CoordType* psScrollY)
-{
-    const auto bufferSize = screenInfo.GetBufferSize().Dimensions();
-    if (coordCursor.x < 0)
-    {
-        if (coordCursor.y > 0)
-        {
-            coordCursor.x = bufferSize.width + coordCursor.x;
-            coordCursor.y = coordCursor.y - 1;
-        }
-        else
-        {
-            coordCursor.x = 0;
-        }
-    }
-    else if (coordCursor.x >= bufferSize.width)
-    {
-        // at end of line. if wrap mode, wrap cursor.  otherwise leave it where it is.
-        if (screenInfo.OutputMode & ENABLE_WRAP_AT_EOL_OUTPUT)
-        {
-            coordCursor.y += coordCursor.x / bufferSize.width;
-            coordCursor.x = coordCursor.x % bufferSize.width;
-        }
-        else
-        {
-            coordCursor.x = screenInfo.GetTextBuffer().GetCursor().GetPosition().x;
-        }
-    }
-
-    if (coordCursor.y >= bufferSize.height)
-    {
-        // At the end of the buffer. Scroll contents of screen buffer so new position is visible.
-        StreamScrollRegion(screenInfo);
-
-        if (nullptr != psScrollY)
-        {
-            *psScrollY += bufferSize.height - coordCursor.y - 1;
-        }
-        coordCursor.y = bufferSize.height - 1;
-    }
-
-    const auto cursorMovedPastViewport = coordCursor.y > screenInfo.GetViewport().BottomInclusive();
-
-    // if at right or bottom edge of window, scroll right or down one char.
-    if (cursorMovedPastViewport)
-    {
-        til::point WindowOrigin;
-        WindowOrigin.x = 0;
-        WindowOrigin.y = coordCursor.y - screenInfo.GetViewport().BottomInclusive();
-        LOG_IF_FAILED(screenInfo.SetViewportOrigin(false, WindowOrigin, true));
-    }
-
-    if (interactive)
-    {
-        screenInfo.MakeCursorVisible(coordCursor);
-    }
-    LOG_IF_FAILED(screenInfo.SetCursorPosition(coordCursor, interactive));
-}
-
-// As the name implies, this writes text without processing its control characters.
-static void _writeCharsLegacyUnprocessed(SCREEN_INFORMATION& screenInfo, const std::wstring_view& text, const bool interactive, til::CoordType* psScrollY)
-{
-    const auto wrapAtEOL = WI_IsFlagSet(screenInfo.OutputMode, ENABLE_WRAP_AT_EOL_OUTPUT);
-    const auto hasAccessibilityEventing = screenInfo.HasAccessibilityEventing();
-    auto& textBuffer = screenInfo.GetTextBuffer();
-
-    RowWriteState state{
-        .text = text,
-        .columnLimit = textBuffer.GetSize().RightExclusive(),
-    };
-
-    while (!state.text.empty())
-    {
-        auto cursorPosition = textBuffer.GetCursor().GetPosition();
-
-        state.columnBegin = cursorPosition.x;
-        textBuffer.Write(cursorPosition.y, textBuffer.GetCurrentAttributes(), state);
-        cursorPosition.x = state.columnEnd;
-
-        if (wrapAtEOL && state.columnEnd >= state.columnLimit)
-        {
-            textBuffer.SetWrapForced(cursorPosition.y, true);
-        }
-
-        if (hasAccessibilityEventing && state.columnEnd > state.columnBegin)
-        {
-            screenInfo.NotifyAccessibilityEventing(state.columnBegin, cursorPosition.y, state.columnEnd - 1, cursorPosition.y);
-        }
-
-        AdjustCursorPosition(screenInfo, cursorPosition, interactive, psScrollY);
-    }
-}
-
-// This routine writes a string to the screen while handling control characters.
-// `interactive` exists for COOKED_READ_DATA which uses it to transform control characters into visible text like "^X".
-// Similarly, `psScrollY` is also used by it to track whether the underlying buffer circled. It requires this information to know where the input line moved to.
-void WriteCharsLegacy(SCREEN_INFORMATION& screenInfo, const std::wstring_view& text, const bool interactive, til::CoordType* psScrollY)
-{
-    static constexpr wchar_t tabSpaces[8]{ L' ', L' ', L' ', L' ', L' ', L' ', L' ', L' ' };
-
-    auto& textBuffer = screenInfo.GetTextBuffer();
-    auto& cursor = textBuffer.GetCursor();
-    const auto wrapAtEOL = WI_IsFlagSet(screenInfo.OutputMode, ENABLE_WRAP_AT_EOL_OUTPUT);
-    auto it = text.begin();
-    const auto end = text.end();
-
-    // In VT mode, when you have a 120-column terminal you can write 120 columns without the cursor wrapping.
-    // Whenever the cursor is in that 120th column IsDelayedEOLWrap() will return true. I'm not sure why the VT parts
-    // of the code base store this as a boolean. It's also unclear why we handle this here. The intention is likely
-    // so that when we exit VT mode and receive a write a potentially stored delayed wrap would still be handled.
-    // The way this code does it however isn't correct since it handles it like the old console APIs would and
-    // so writing a newline while being delay wrapped will print 2 newlines.
-    if (cursor.IsDelayedEOLWrap() && wrapAtEOL)
-    {
-        auto pos = cursor.GetPosition();
-        const auto delayed = cursor.GetDelayedAtPosition();
-        cursor.ResetDelayEOLWrap();
-        if (delayed == pos)
-        {
-            pos.x = 0;
-            pos.y++;
-            AdjustCursorPosition(screenInfo, pos, interactive, psScrollY);
-        }
-    }
-
-    // If ENABLE_PROCESSED_OUTPUT is set we search for C0 control characters and handle them like backspace, tab, etc.
-    // If it's not set, we can just straight up give everything to _writeCharsLegacyUnprocessed.
-    if (WI_IsFlagClear(screenInfo.OutputMode, ENABLE_PROCESSED_OUTPUT))
-    {
-        _writeCharsLegacyUnprocessed(screenInfo, { it, end }, interactive, psScrollY);
-        it = end;
-    }
-
-    while (it != end)
-    {
-        const auto nextControlChar = std::find_if(it, end, [](const auto& wch) { return !IS_GLYPH_CHAR(wch); });
-        if (nextControlChar != it)
-        {
-            _writeCharsLegacyUnprocessed(screenInfo, { it, nextControlChar }, interactive, psScrollY);
-            it = nextControlChar;
-        }
-
-        for (; it != end && !IS_GLYPH_CHAR(*it); ++it)
-        {
-            switch (*it)
-            {
-            case UNICODE_NULL:
-                if (interactive)
-                {
-                    break;
-                }
-                _writeCharsLegacyUnprocessed(screenInfo, { &tabSpaces[0], 1 }, interactive, psScrollY);
-                continue;
-            case UNICODE_BELL:
-                if (interactive)
-                {
-                    break;
-                }
-                std::ignore = screenInfo.SendNotifyBeep();
-                continue;
-            case UNICODE_BACKSPACE:
-            {
-                // Backspace handling for interactive mode should happen in COOKED_READ_DATA
-                // where it has full control over the text and can delete it directly.
-                // Otherwise handling backspacing tabs/whitespace can turn up complex and bug-prone.
-                assert(!interactive);
-                auto pos = cursor.GetPosition();
-<<<<<<< HEAD
-
-                if (WI_IsFlagClear(dwFlags, WC_INTERACTIVE))
-                {
-                    pos.x = textBuffer.GetRowByOffset(pos.y).NavigateToPrevious(pos.x);
-                    AdjustCursorPosition(screenInfo, pos, keepCursorVisible, psScrollY);
-                    continue;
-                }
-
-                const auto moveUp = [&]() {
-                    pos.x = -1;
-                    AdjustCursorPosition(screenInfo, pos, keepCursorVisible, psScrollY);
-
-                    const auto y = cursor.GetPosition().y;
-                    auto& row = textBuffer.GetMutableRowByOffset(y);
-
-                    pos.x = textBuffer.GetSize().RightExclusive();
-                    pos.y = y;
-
-                    if (row.WasDoubleBytePadded())
-                    {
-                        pos.x--;
-                        numSpaces--;
-                    }
-
-                    row.SetWrapForced(false);
-                    row.SetDoubleBytePadded(false);
-                };
-
-                // We have to move up early because the tab handling code below needs to be on
-                // the row of the tab already, so that we can call GetText() for precedingText.
-                if (pos.x == 0 && pos.y != 0)
-                {
-                    moveUp();
-                }
-
-                til::CoordType glyphCount = 1;
-
-                if (pwchBuffer != pwchBufferBackupLimit)
-                {
-                    const auto lastChar = pwchBuffer[-1];
-
-                    // Deleting tabs is a bit tricky, because they have a variable width between 1 and 8 spaces,
-                    // are stored as whitespace but are technically distinct from whitespace.
-                    if (lastChar == UNICODE_TAB)
-                    {
-                        const auto precedingText = textBuffer.GetRowByOffset(pos.y).GetText(pos.x - 8, pos.x);
-
-                        // First, we measure the amount of spaces that precede the cursor in the text buffer,
-                        // which is generally the amount of spaces that we end up deleting. We do it this way,
-                        // because we don't know what kind of complex mix of wide/narrow glyphs precede the tab.
-                        // Basically, by asking the text buffer we get the size information of the preceding text.
-                        if (precedingText.size() >= 2 && precedingText.back() == L' ')
-                        {
-                            auto textIt = precedingText.rbegin() + 1;
-                            const auto textEnd = precedingText.rend();
-
-                            for (; textIt != textEnd && *textIt == L' '; ++textIt)
-                            {
-                                glyphCount++;
-                            }
-                        }
-
-                        // But there's a problem: When you print "  \t" it should delete 6 spaces and not 8.
-                        // In other words, we shouldn't delete any actual preceding whitespaces. We can ask
-                        // the "backup" buffer (= preceding text in the commandline) for this information.
-                        //
-                        // backupEnd points to the character immediately preceding the tab (LastChar).
-                        const auto backupEnd = pwchBuffer - 1;
-                        // backupLimit points to how far back we need to search. Even if we have 9000 characters in our command line,
-                        // we'll only need to check a total of 8 whitespaces. "pwchBuffer - pwchBufferBackupLimit" will
-                        // always be at least 1 because that's the \t character in the backup buffer. In other words,
-                        // backupLimit will at a minimum be equal to backupEnd, or precede it by 7 more characters.
-                        const auto backupLimit = pwchBuffer - std::min<ptrdiff_t>(8, pwchBuffer - pwchBufferBackupLimit);
-                        // Now count how many spaces precede the \t character. "backupEnd - backupBeg" will be the amount.
-                        auto backupBeg = backupEnd;
-                        for (; backupBeg != backupLimit && backupBeg[-1] == L' '; --backupBeg, --glyphCount)
-                        {
-                        }
-
-                        // There's one final problem: A prompt like...
-                        //   fputs("foo: ", stdout);
-                        //   fgets(buffer, stdin);
-                        // ...has a trailing whitespace in front of our pwchBufferBackupLimit which we should not backspace over.
-                        // sOriginalXPosition stores the start of the prompt at the pwchBufferBackupLimit.
-                        if (backupBeg == pwchBufferBackupLimit)
-                        {
-                            glyphCount = pos.x - sOriginalXPosition;
-                        }
-
-                        // Now that we finally know how many columns precede the cursor we can
-                        // subtract the previously determined amount of ' ' from the '\t'.
-                        glyphCount -= gsl::narrow_cast<til::CoordType>(backupEnd - backupBeg);
-
-                        // Can the above code leave glyphCount <= 0? Let's just not find out!
-                        glyphCount = std::max(1, glyphCount);
-                    }
-                    // Control chars in interactive mode were previously written out
-                    // as ^X for instance, so now we also need to delete 2 glyphs.
-                    else if (IS_CONTROL_CHAR(lastChar))
-                    {
-                        glyphCount = 2;
-                    }
-                }
-
-                for (;;)
-                {
-                    // We've already moved up if the cursor was in the first column so
-                    // we need to start off with overwriting the text with whitespace.
-                    // It wouldn't make sense to check the cursor position again already.
-                    {
-                        const auto previousColumn = pos.x;
-                        pos.x = textBuffer.GetRowByOffset(pos.y).NavigateToPrevious(previousColumn);
-
-                        RowWriteState state{
-                            .text = { &tabSpaces[0], 8 },
-                            .columnBegin = pos.x,
-                            .columnLimit = previousColumn,
-                        };
-                        textBuffer.Write(pos.y, textBuffer.GetCurrentAttributes(), state);
-                        numSpaces -= previousColumn - pos.x;
-                    }
-
-                    // The cursor movement logic is a little different for the last iteration, so we exit early here.
-                    glyphCount--;
-                    if (glyphCount <= 0)
-                    {
-                        break;
-                    }
-
-                    // Otherwise, in case we need to delete 2 or more glyphs, we need to ensure we properly wrap lines back up.
-                    if (pos.x == 0 && pos.y != 0)
-                    {
-                        moveUp();
-                    }
-                }
-
-                // After the last iteration the cursor might now be in the first column after a line
-                // that was previously padded with a whitespace in the last column due to a wide glyph.
-                // Now that the wide glyph is presumably gone, we can move up a line.
-                if (pos.x == 0 && pos.y != 0 && textBuffer.GetRowByOffset(pos.y - 1).WasDoubleBytePadded())
-                {
-                    moveUp();
-                }
-                else
-                {
-                    AdjustCursorPosition(screenInfo, pos, keepCursorVisible, psScrollY);
-                }
-
-                // Notify accessibility to read the backspaced character.
-                // See GH:12735, MSFT:31748387
-                if (screenInfo.HasAccessibilityEventing())
-                {
-                    if (const auto pConsoleWindow = ServiceLocator::LocateConsoleWindow())
-                    {
-                        LOG_IF_FAILED(pConsoleWindow->SignalUia(UIA_Text_TextChangedEventId));
-                    }
-                }
-=======
-                pos.x = textBuffer.GetRowByOffset(pos.y).NavigateToPrevious(pos.x);
-                AdjustCursorPosition(screenInfo, pos, interactive, psScrollY);
->>>>>>> c4436157
-                continue;
-            }
-            case UNICODE_TAB:
-            {
-                const auto pos = cursor.GetPosition();
-                const auto tabCount = gsl::narrow_cast<size_t>(8 - (pos.x & 7));
-                _writeCharsLegacyUnprocessed(screenInfo, { &tabSpaces[0], tabCount }, interactive, psScrollY);
-                continue;
-            }
-            case UNICODE_LINEFEED:
-            {
-                auto pos = cursor.GetPosition();
-                if (WI_IsFlagClear(screenInfo.OutputMode, DISABLE_NEWLINE_AUTO_RETURN))
-                {
-                    pos.x = 0;
-                }
-
-                textBuffer.GetMutableRowByOffset(pos.y).SetWrapForced(false);
-                pos.y = pos.y + 1;
-                AdjustCursorPosition(screenInfo, pos, interactive, psScrollY);
-                continue;
-            }
-            case UNICODE_CARRIAGERETURN:
-            {
-                auto pos = cursor.GetPosition();
-                pos.x = 0;
-                AdjustCursorPosition(screenInfo, pos, interactive, psScrollY);
-                continue;
-            }
-            default:
-                break;
-            }
-
-            // In the interactive mode we replace C0 control characters (0x00-0x1f) with ASCII representations like ^C (= 0x03).
-            if (interactive && *it < L' ')
-            {
-                const wchar_t wchs[2]{ L'^', static_cast<wchar_t>(*it + L'@') };
-                _writeCharsLegacyUnprocessed(screenInfo, { &wchs[0], 2 }, interactive, psScrollY);
-            }
-            else
-            {
-                // As a special favor to incompetent apps that attempt to display control chars,
-                // convert to corresponding OEM Glyph Chars
-                const auto cp = ServiceLocator::LocateGlobals().getConsoleInformation().OutputCP;
-                const auto ch = gsl::narrow_cast<char>(*it);
-                wchar_t wch = 0;
-                const auto result = MultiByteToWideChar(cp, MB_USEGLYPHCHARS, &ch, 1, &wch, 1);
-                if (result == 1)
-                {
-                    _writeCharsLegacyUnprocessed(screenInfo, { &wch, 1 }, interactive, psScrollY);
-                }
-            }
-        }
-    }
-}
-
-// Routine Description:
-// - Takes the given text and inserts it into the given screen buffer.
-// Note:
-// - Console lock must be held when calling this routine
-// - String has been translated to unicode at this point.
-// Arguments:
-// - pwchBuffer - wide character text to be inserted into buffer
-// - pcbBuffer - byte count of pwchBuffer on the way in, number of bytes consumed on the way out.
-// - screenInfo - Screen Information class to write the text into at the current cursor position
-// - ppWaiter - If writing to the console is blocked for whatever reason, this will be filled with a pointer to context
-//              that can be used by the server to resume the call at a later time.
-// Return Value:
-// - STATUS_SUCCESS if OK.
-// - CONSOLE_STATUS_WAIT if we couldn't finish now and need to be called back later (see ppWaiter).
-// - Or a suitable NTSTATUS format error code for memory/string/math failures.
-[[nodiscard]] NTSTATUS DoWriteConsole(_In_reads_bytes_(*pcbBuffer) PCWCHAR pwchBuffer,
-                                      _Inout_ size_t* const pcbBuffer,
-                                      SCREEN_INFORMATION& screenInfo,
-                                      bool requiresVtQuirk,
-                                      std::unique_ptr<WriteData>& waiter)
-try
-{
-    const auto& gci = ServiceLocator::LocateGlobals().getConsoleInformation();
-    if (WI_IsAnyFlagSet(gci.Flags, (CONSOLE_SUSPENDED | CONSOLE_SELECTING | CONSOLE_SCROLLBAR_TRACKING)))
-    {
-        waiter = std::make_unique<WriteData>(screenInfo,
-                                             pwchBuffer,
-                                             *pcbBuffer,
-                                             gci.OutputCP,
-                                             requiresVtQuirk);
-        return CONSOLE_STATUS_WAIT;
-    }
-
-    auto restoreVtQuirk{
-        wil::scope_exit([&]() { screenInfo.ResetIgnoreLegacyEquivalentVTAttributes(); })
-    };
-
-    if (requiresVtQuirk)
-    {
-        screenInfo.SetIgnoreLegacyEquivalentVTAttributes();
-    }
-    else
-    {
-        restoreVtQuirk.release();
-    }
-
-    const std::wstring_view str{ pwchBuffer, *pcbBuffer / sizeof(WCHAR) };
-
-    if (WI_IsAnyFlagClear(screenInfo.OutputMode, ENABLE_VIRTUAL_TERMINAL_PROCESSING | ENABLE_PROCESSED_OUTPUT))
-    {
-        WriteCharsLegacy(screenInfo, str, false, nullptr);
-    }
-    else
-    {
-        screenInfo.GetStateMachine().ProcessString(str);
-    }
-
-    return STATUS_SUCCESS;
-}
-NT_CATCH_RETURN()
-
-// Routine Description:
-// - This method performs the actual work of attempting to write to the console, converting data types as necessary
-//   to adapt from the server types to the legacy internal host types.
-// - It operates on Unicode data only. It's assumed the text is translated by this point.
-// Arguments:
-// - OutContext - the console output object to write the new text into
-// - pwsTextBuffer - wide character text buffer provided by client application to insert
-// - cchTextBufferLength - text buffer counted in characters
-// - pcchTextBufferRead - character count of the number of characters we were able to insert before returning
-// - ppWaiter - If we are blocked from writing now and need to wait, this is filled with contextual data for the server to restore the call later
-// Return Value:
-// - S_OK if successful.
-// - S_OK if we need to wait (check if ppWaiter is not nullptr).
-// - Or a suitable HRESULT code for math/string/memory failures.
-[[nodiscard]] HRESULT WriteConsoleWImplHelper(IConsoleOutputObject& context,
-                                              const std::wstring_view buffer,
-                                              size_t& read,
-                                              bool requiresVtQuirk,
-                                              std::unique_ptr<WriteData>& waiter) noexcept
-{
-    try
-    {
-        // Set out variables in case we exit early.
-        read = 0;
-        waiter.reset();
-
-        // Convert characters to bytes to give to DoWriteConsole.
-        size_t cbTextBufferLength;
-        RETURN_IF_FAILED(SizeTMult(buffer.size(), sizeof(wchar_t), &cbTextBufferLength));
-
-        auto Status = DoWriteConsole(const_cast<wchar_t*>(buffer.data()), &cbTextBufferLength, context, requiresVtQuirk, waiter);
-
-        // Convert back from bytes to characters for the resulting string length written.
-        read = cbTextBufferLength / sizeof(wchar_t);
-
-        if (Status == CONSOLE_STATUS_WAIT)
-        {
-            FAIL_FAST_IF_NULL(waiter.get());
-            Status = STATUS_SUCCESS;
-        }
-
-        RETURN_NTSTATUS(Status);
-    }
-    CATCH_RETURN();
-}
-
-// Routine Description:
-// - Writes non-Unicode formatted data into the given console output object.
-// - This method will convert from the given input into wide characters before chain calling the wide character version of the function.
-//   It uses the current Output Codepage for conversions (set via SetConsoleOutputCP).
-// - NOTE: This may be blocked for various console states and will return a wait context pointer if necessary.
-// Arguments:
-// - context - the console output object to write the new text into
-// - buffer - char/byte text buffer provided by client application to insert
-// - read - character count of the number of characters (also bytes because A version) we were able to insert before returning
-// - waiter - If we are blocked from writing now and need to wait, this is filled with contextual data for the server to restore the call later
-// Return Value:
-// - S_OK if successful.
-// - S_OK if we need to wait (check if ppWaiter is not nullptr).
-// - Or a suitable HRESULT code for math/string/memory failures.
-[[nodiscard]] HRESULT ApiRoutines::WriteConsoleAImpl(IConsoleOutputObject& context,
-                                                     const std::string_view buffer,
-                                                     size_t& read,
-                                                     bool requiresVtQuirk,
-                                                     std::unique_ptr<IWaitRoutine>& waiter) noexcept
-{
-    try
-    {
-        // Ensure output variables are initialized.
-        read = 0;
-        waiter.reset();
-
-        if (buffer.empty())
-        {
-            return S_OK;
-        }
-
-        LockConsole();
-        auto unlock{ wil::scope_exit([&] { UnlockConsole(); }) };
-
-        auto& screenInfo{ context.GetActiveBuffer() };
-        const auto& consoleInfo{ ServiceLocator::LocateGlobals().getConsoleInformation() };
-        const auto codepage{ consoleInfo.OutputCP };
-        auto leadByteCaptured{ false };
-        auto leadByteConsumed{ false };
-        std::wstring wstr{};
-        static til::u8state u8State{};
-
-        // Convert our input parameters to Unicode
-        if (codepage == CP_UTF8)
-        {
-            RETURN_IF_FAILED(til::u8u16(buffer, wstr, u8State));
-            read = buffer.size();
-        }
-        else
-        {
-            // In case the codepage changes from UTF-8 to another,
-            // we discard partials that might still be cached.
-            u8State.reset();
-
-            int mbPtrLength{};
-            RETURN_IF_FAILED(SizeTToInt(buffer.size(), &mbPtrLength));
-
-            // (buffer.size() + 2) I think because we might be shoving another unicode char
-            // from screenInfo->WriteConsoleDbcsLeadByte in front
-            // because we previously checked that buffer.size() fits into an int, +2 won't cause an overflow of size_t
-            wstr.resize(buffer.size() + 2);
-
-            auto wcPtr{ wstr.data() };
-            auto mbPtr{ buffer.data() };
-            size_t dbcsLength{};
-            if (screenInfo.WriteConsoleDbcsLeadByte[0] != 0 && gsl::narrow_cast<byte>(*mbPtr) >= byte{ ' ' })
-            {
-                // there was a portion of a dbcs character stored from a previous
-                // call so we take the 2nd half from mbPtr[0], put them together
-                // and write the wide char to wcPtr[0]
-                screenInfo.WriteConsoleDbcsLeadByte[1] = gsl::narrow_cast<byte>(*mbPtr);
-
-                try
-                {
-                    const auto wFromComplemented{
-                        ConvertToW(codepage, { reinterpret_cast<const char*>(screenInfo.WriteConsoleDbcsLeadByte), ARRAYSIZE(screenInfo.WriteConsoleDbcsLeadByte) })
-                    };
-
-                    FAIL_FAST_IF(wFromComplemented.size() != 1);
-                    dbcsLength = sizeof(wchar_t);
-                    wcPtr[0] = wFromComplemented.at(0);
-                    mbPtr++;
-                }
-                catch (...)
-                {
-                    dbcsLength = 0;
-                }
-
-                // this looks weird to be always incrementing even if the conversion failed, but this is the
-                // original behavior so it's left unchanged.
-                wcPtr++;
-                mbPtrLength--;
-
-                // Note that we used a stored lead byte from a previous call in order to complete this write
-                // Use this to offset the "number of bytes consumed" calculation at the end by -1 to account
-                // for using a byte we had internally, not off the stream.
-                leadByteConsumed = true;
-            }
-
-            screenInfo.WriteConsoleDbcsLeadByte[0] = 0;
-
-            // if the last byte in mbPtr is a lead byte for the current code page,
-            // save it for the next time this function is called and we can piece it
-            // back together then
-            if (mbPtrLength != 0 && CheckBisectStringA(const_cast<char*>(mbPtr), mbPtrLength, &consoleInfo.OutputCPInfo))
-            {
-                screenInfo.WriteConsoleDbcsLeadByte[0] = gsl::narrow_cast<byte>(mbPtr[mbPtrLength - 1]);
-                mbPtrLength--;
-
-                // Note that we captured a lead byte during this call, but won't actually draw it until later.
-                // Use this to offset the "number of bytes consumed" calculation at the end by +1 to account
-                // for taking a byte off the stream.
-                leadByteCaptured = true;
-            }
-
-            if (mbPtrLength != 0)
-            {
-                // convert the remaining bytes in mbPtr to wide chars
-                mbPtrLength = sizeof(wchar_t) * MultiByteToWideChar(codepage, 0, mbPtr, mbPtrLength, wcPtr, mbPtrLength);
-            }
-
-            wstr.resize((dbcsLength + mbPtrLength) / sizeof(wchar_t));
-        }
-
-        // Hold the specific version of the waiter locally so we can tinker with it if we have to store additional context.
-        std::unique_ptr<WriteData> writeDataWaiter{};
-
-        // Make the W version of the call
-        size_t wcBufferWritten{};
-        const auto hr{ WriteConsoleWImplHelper(screenInfo, wstr, wcBufferWritten, requiresVtQuirk, writeDataWaiter) };
-
-        // If there is no waiter, process the byte count now.
-        if (nullptr == writeDataWaiter.get())
-        {
-            // Calculate how many bytes of the original A buffer were consumed in the W version of the call to satisfy mbBufferRead.
-            // For UTF-8 conversions, we've already returned this information above.
-            if (CP_UTF8 != codepage)
-            {
-                size_t mbBufferRead{};
-
-                // Start by counting the number of A bytes we used in printing our W string to the screen.
-                try
-                {
-                    mbBufferRead = GetALengthFromW(codepage, { wstr.data(), wcBufferWritten });
-                }
-                CATCH_LOG();
-
-                // If we captured a byte off the string this time around up above, it means we didn't feed
-                // it into the WriteConsoleW above, and therefore its consumption isn't accounted for
-                // in the count we just made. Add +1 to compensate.
-                if (leadByteCaptured)
-                {
-                    mbBufferRead++;
-                }
-
-                // If we consumed an internally-stored lead byte this time around up above, it means that we
-                // fed a byte into WriteConsoleW that wasn't a part of this particular call's request.
-                // We need to -1 to compensate and tell the caller the right number of bytes consumed this request.
-                if (leadByteConsumed)
-                {
-                    mbBufferRead--;
-                }
-
-                read = mbBufferRead;
-            }
-        }
-        else
-        {
-            // If there is a waiter, then we need to stow some additional information in the wait structure so
-            // we can synthesize the correct byte count later when the wait routine is triggered.
-            if (CP_UTF8 != codepage)
-            {
-                // For non-UTF8 codepages, save the lead byte captured/consumed data so we can +1 or -1 the final decoded count
-                // in the WaitData::Notify method later.
-                writeDataWaiter->SetLeadByteAdjustmentStatus(leadByteCaptured, leadByteConsumed);
-            }
-            else
-            {
-                // For UTF8 codepages, just remember the consumption count from the UTF-8 parser.
-                writeDataWaiter->SetUtf8ConsumedCharacters(read);
-            }
-        }
-
-        // Give back the waiter now that we're done with tinkering with it.
-        waiter.reset(writeDataWaiter.release());
-
-        return hr;
-    }
-    CATCH_RETURN();
-}
-
-// Routine Description:
-// - Writes Unicode formatted data into the given console output object.
-// - NOTE: This may be blocked for various console states and will return a wait context pointer if necessary.
-// Arguments:
-// - OutContext - the console output object to write the new text into
-// - pwsTextBuffer - wide character text buffer provided by client application to insert
-// - cchTextBufferLength - text buffer counted in characters
-// - pcchTextBufferRead - character count of the number of characters we were able to insert before returning
-// - ppWaiter - If we are blocked from writing now and need to wait, this is filled with contextual data for the server to restore the call later
-// Return Value:
-// - S_OK if successful.
-// - S_OK if we need to wait (check if ppWaiter is not nullptr).
-// - Or a suitable HRESULT code for math/string/memory failures.
-[[nodiscard]] HRESULT ApiRoutines::WriteConsoleWImpl(IConsoleOutputObject& context,
-                                                     const std::wstring_view buffer,
-                                                     size_t& read,
-                                                     bool requiresVtQuirk,
-                                                     std::unique_ptr<IWaitRoutine>& waiter) noexcept
-{
-    try
-    {
-        LockConsole();
-        auto unlock = wil::scope_exit([&] { UnlockConsole(); });
-
-        std::unique_ptr<WriteData> writeDataWaiter;
-        RETURN_IF_FAILED(WriteConsoleWImplHelper(context.GetActiveBuffer(), buffer, read, requiresVtQuirk, writeDataWaiter));
-
-        // Transfer specific waiter pointer into the generic interface wrapper.
-        waiter.reset(writeDataWaiter.release());
-
-        return S_OK;
-    }
-    CATCH_RETURN();
-}
+// Copyright (c) Microsoft Corporation.
+// Licensed under the MIT license.
+
+#include "precomp.h"
+
+#include "ApiRoutines.h"
+
+#include "_stream.h"
+#include "stream.h"
+#include "writeData.hpp"
+
+#include "_output.h"
+#include "output.h"
+#include "dbcs.h"
+#include "handle.h"
+#include "misc.h"
+
+#include "../types/inc/convert.hpp"
+#include "../types/inc/GlyphWidth.hpp"
+#include "../types/inc/Viewport.hpp"
+
+#include "../interactivity/inc/ServiceLocator.hpp"
+
+#pragma hdrstop
+using namespace Microsoft::Console::Types;
+using Microsoft::Console::Interactivity::ServiceLocator;
+using Microsoft::Console::VirtualTerminal::StateMachine;
+// Used by WriteCharsLegacy.
+#define IS_GLYPH_CHAR(wch) (((wch) >= L' ') && ((wch) != 0x007F))
+
+// Routine Description:
+// - This routine updates the cursor position.  Its input is the non-special
+//   cased new location of the cursor.  For example, if the cursor were being
+//   moved one space backwards from the left edge of the screen, the X
+//   coordinate would be -1.  This routine would set the X coordinate to
+//   the right edge of the screen and decrement the Y coordinate by one.
+// Arguments:
+// - screenInfo - reference to screen buffer information structure.
+// - coordCursor - New location of cursor.
+// - fKeepCursorVisible - TRUE if changing window origin desirable when hit right edge
+// Return Value:
+static void AdjustCursorPosition(SCREEN_INFORMATION& screenInfo, _In_ til::point coordCursor, const bool interactive, _Inout_opt_ til::CoordType* psScrollY)
+{
+    const auto bufferSize = screenInfo.GetBufferSize().Dimensions();
+    if (coordCursor.x < 0)
+    {
+        if (coordCursor.y > 0)
+        {
+            coordCursor.x = bufferSize.width + coordCursor.x;
+            coordCursor.y = coordCursor.y - 1;
+        }
+        else
+        {
+            coordCursor.x = 0;
+        }
+    }
+    else if (coordCursor.x >= bufferSize.width)
+    {
+        // at end of line. if wrap mode, wrap cursor.  otherwise leave it where it is.
+        if (screenInfo.OutputMode & ENABLE_WRAP_AT_EOL_OUTPUT)
+        {
+            coordCursor.y += coordCursor.x / bufferSize.width;
+            coordCursor.x = coordCursor.x % bufferSize.width;
+        }
+        else
+        {
+            coordCursor.x = screenInfo.GetTextBuffer().GetCursor().GetPosition().x;
+        }
+    }
+
+    if (coordCursor.y >= bufferSize.height)
+    {
+        // At the end of the buffer. Scroll contents of screen buffer so new position is visible.
+        StreamScrollRegion(screenInfo);
+
+        if (nullptr != psScrollY)
+        {
+            *psScrollY += bufferSize.height - coordCursor.y - 1;
+        }
+        coordCursor.y = bufferSize.height - 1;
+    }
+
+    const auto cursorMovedPastViewport = coordCursor.y > screenInfo.GetViewport().BottomInclusive();
+
+    // if at right or bottom edge of window, scroll right or down one char.
+    if (cursorMovedPastViewport)
+    {
+        til::point WindowOrigin;
+        WindowOrigin.x = 0;
+        WindowOrigin.y = coordCursor.y - screenInfo.GetViewport().BottomInclusive();
+        LOG_IF_FAILED(screenInfo.SetViewportOrigin(false, WindowOrigin, true));
+    }
+
+    if (interactive)
+    {
+        screenInfo.MakeCursorVisible(coordCursor);
+    }
+    LOG_IF_FAILED(screenInfo.SetCursorPosition(coordCursor, interactive));
+}
+
+// As the name implies, this writes text without processing its control characters.
+static void _writeCharsLegacyUnprocessed(SCREEN_INFORMATION& screenInfo, const std::wstring_view& text, const bool interactive, til::CoordType* psScrollY)
+{
+    const auto wrapAtEOL = WI_IsFlagSet(screenInfo.OutputMode, ENABLE_WRAP_AT_EOL_OUTPUT);
+    const auto hasAccessibilityEventing = screenInfo.HasAccessibilityEventing();
+    auto& textBuffer = screenInfo.GetTextBuffer();
+
+    RowWriteState state{
+        .text = text,
+        .columnLimit = textBuffer.GetSize().RightExclusive(),
+    };
+
+    while (!state.text.empty())
+    {
+        auto cursorPosition = textBuffer.GetCursor().GetPosition();
+
+        state.columnBegin = cursorPosition.x;
+        textBuffer.Write(cursorPosition.y, textBuffer.GetCurrentAttributes(), state);
+        cursorPosition.x = state.columnEnd;
+
+        if (wrapAtEOL && state.columnEnd >= state.columnLimit)
+        {
+            textBuffer.SetWrapForced(cursorPosition.y, true);
+        }
+
+        if (hasAccessibilityEventing && state.columnEnd > state.columnBegin)
+        {
+            screenInfo.NotifyAccessibilityEventing(state.columnBegin, cursorPosition.y, state.columnEnd - 1, cursorPosition.y);
+        }
+
+        AdjustCursorPosition(screenInfo, cursorPosition, interactive, psScrollY);
+    }
+}
+
+// This routine writes a string to the screen while handling control characters.
+// `interactive` exists for COOKED_READ_DATA which uses it to transform control characters into visible text like "^X".
+// Similarly, `psScrollY` is also used by it to track whether the underlying buffer circled. It requires this information to know where the input line moved to.
+void WriteCharsLegacy(SCREEN_INFORMATION& screenInfo, const std::wstring_view& text, const bool interactive, til::CoordType* psScrollY)
+{
+    static constexpr wchar_t tabSpaces[8]{ L' ', L' ', L' ', L' ', L' ', L' ', L' ', L' ' };
+
+    auto& textBuffer = screenInfo.GetTextBuffer();
+    auto& cursor = textBuffer.GetCursor();
+    const auto wrapAtEOL = WI_IsFlagSet(screenInfo.OutputMode, ENABLE_WRAP_AT_EOL_OUTPUT);
+    auto it = text.begin();
+    const auto end = text.end();
+
+    // In VT mode, when you have a 120-column terminal you can write 120 columns without the cursor wrapping.
+    // Whenever the cursor is in that 120th column IsDelayedEOLWrap() will return true. I'm not sure why the VT parts
+    // of the code base store this as a boolean. It's also unclear why we handle this here. The intention is likely
+    // so that when we exit VT mode and receive a write a potentially stored delayed wrap would still be handled.
+    // The way this code does it however isn't correct since it handles it like the old console APIs would and
+    // so writing a newline while being delay wrapped will print 2 newlines.
+    if (cursor.IsDelayedEOLWrap() && wrapAtEOL)
+    {
+        auto pos = cursor.GetPosition();
+        const auto delayed = cursor.GetDelayedAtPosition();
+        cursor.ResetDelayEOLWrap();
+        if (delayed == pos)
+        {
+            pos.x = 0;
+            pos.y++;
+            AdjustCursorPosition(screenInfo, pos, interactive, psScrollY);
+        }
+    }
+
+    // If ENABLE_PROCESSED_OUTPUT is set we search for C0 control characters and handle them like backspace, tab, etc.
+    // If it's not set, we can just straight up give everything to _writeCharsLegacyUnprocessed.
+    if (WI_IsFlagClear(screenInfo.OutputMode, ENABLE_PROCESSED_OUTPUT))
+    {
+        _writeCharsLegacyUnprocessed(screenInfo, { it, end }, interactive, psScrollY);
+        it = end;
+    }
+
+    while (it != end)
+    {
+        const auto nextControlChar = std::find_if(it, end, [](const auto& wch) { return !IS_GLYPH_CHAR(wch); });
+        if (nextControlChar != it)
+        {
+            _writeCharsLegacyUnprocessed(screenInfo, { it, nextControlChar }, interactive, psScrollY);
+            it = nextControlChar;
+        }
+
+        for (; it != end && !IS_GLYPH_CHAR(*it); ++it)
+        {
+            switch (*it)
+            {
+            case UNICODE_NULL:
+                if (interactive)
+                {
+                    break;
+                }
+                _writeCharsLegacyUnprocessed(screenInfo, { &tabSpaces[0], 1 }, interactive, psScrollY);
+                continue;
+            case UNICODE_BELL:
+                if (interactive)
+                {
+                    break;
+                }
+                std::ignore = screenInfo.SendNotifyBeep();
+                continue;
+            case UNICODE_BACKSPACE:
+            {
+                // Backspace handling for interactive mode should happen in COOKED_READ_DATA
+                // where it has full control over the text and can delete it directly.
+                // Otherwise handling backspacing tabs/whitespace can turn up complex and bug-prone.
+                assert(!interactive);
+                auto pos = cursor.GetPosition();
+                pos.x = textBuffer.GetRowByOffset(pos.y).NavigateToPrevious(pos.x);
+                AdjustCursorPosition(screenInfo, pos, interactive, psScrollY);
+                continue;
+            }
+            case UNICODE_TAB:
+            {
+                const auto pos = cursor.GetPosition();
+                const auto tabCount = gsl::narrow_cast<size_t>(8 - (pos.x & 7));
+                _writeCharsLegacyUnprocessed(screenInfo, { &tabSpaces[0], tabCount }, interactive, psScrollY);
+                continue;
+            }
+            case UNICODE_LINEFEED:
+            {
+                auto pos = cursor.GetPosition();
+                if (WI_IsFlagClear(screenInfo.OutputMode, DISABLE_NEWLINE_AUTO_RETURN))
+                {
+                    pos.x = 0;
+                }
+
+                textBuffer.GetMutableRowByOffset(pos.y).SetWrapForced(false);
+                pos.y = pos.y + 1;
+                AdjustCursorPosition(screenInfo, pos, interactive, psScrollY);
+                continue;
+            }
+            case UNICODE_CARRIAGERETURN:
+            {
+                auto pos = cursor.GetPosition();
+                pos.x = 0;
+                AdjustCursorPosition(screenInfo, pos, interactive, psScrollY);
+                continue;
+            }
+            default:
+                break;
+            }
+
+            // In the interactive mode we replace C0 control characters (0x00-0x1f) with ASCII representations like ^C (= 0x03).
+            if (interactive && *it < L' ')
+            {
+                const wchar_t wchs[2]{ L'^', static_cast<wchar_t>(*it + L'@') };
+                _writeCharsLegacyUnprocessed(screenInfo, { &wchs[0], 2 }, interactive, psScrollY);
+            }
+            else
+            {
+                // As a special favor to incompetent apps that attempt to display control chars,
+                // convert to corresponding OEM Glyph Chars
+                const auto cp = ServiceLocator::LocateGlobals().getConsoleInformation().OutputCP;
+                const auto ch = gsl::narrow_cast<char>(*it);
+                wchar_t wch = 0;
+                const auto result = MultiByteToWideChar(cp, MB_USEGLYPHCHARS, &ch, 1, &wch, 1);
+                if (result == 1)
+                {
+                    _writeCharsLegacyUnprocessed(screenInfo, { &wch, 1 }, interactive, psScrollY);
+                }
+            }
+        }
+    }
+}
+
+// Routine Description:
+// - Takes the given text and inserts it into the given screen buffer.
+// Note:
+// - Console lock must be held when calling this routine
+// - String has been translated to unicode at this point.
+// Arguments:
+// - pwchBuffer - wide character text to be inserted into buffer
+// - pcbBuffer - byte count of pwchBuffer on the way in, number of bytes consumed on the way out.
+// - screenInfo - Screen Information class to write the text into at the current cursor position
+// - ppWaiter - If writing to the console is blocked for whatever reason, this will be filled with a pointer to context
+//              that can be used by the server to resume the call at a later time.
+// Return Value:
+// - STATUS_SUCCESS if OK.
+// - CONSOLE_STATUS_WAIT if we couldn't finish now and need to be called back later (see ppWaiter).
+// - Or a suitable NTSTATUS format error code for memory/string/math failures.
+[[nodiscard]] NTSTATUS DoWriteConsole(_In_reads_bytes_(*pcbBuffer) PCWCHAR pwchBuffer,
+                                      _Inout_ size_t* const pcbBuffer,
+                                      SCREEN_INFORMATION& screenInfo,
+                                      bool requiresVtQuirk,
+                                      std::unique_ptr<WriteData>& waiter)
+try
+{
+    const auto& gci = ServiceLocator::LocateGlobals().getConsoleInformation();
+    if (WI_IsAnyFlagSet(gci.Flags, (CONSOLE_SUSPENDED | CONSOLE_SELECTING | CONSOLE_SCROLLBAR_TRACKING)))
+    {
+        waiter = std::make_unique<WriteData>(screenInfo,
+                                             pwchBuffer,
+                                             *pcbBuffer,
+                                             gci.OutputCP,
+                                             requiresVtQuirk);
+        return CONSOLE_STATUS_WAIT;
+    }
+
+    auto restoreVtQuirk{
+        wil::scope_exit([&]() { screenInfo.ResetIgnoreLegacyEquivalentVTAttributes(); })
+    };
+
+    if (requiresVtQuirk)
+    {
+        screenInfo.SetIgnoreLegacyEquivalentVTAttributes();
+    }
+    else
+    {
+        restoreVtQuirk.release();
+    }
+
+    const std::wstring_view str{ pwchBuffer, *pcbBuffer / sizeof(WCHAR) };
+
+    if (WI_IsAnyFlagClear(screenInfo.OutputMode, ENABLE_VIRTUAL_TERMINAL_PROCESSING | ENABLE_PROCESSED_OUTPUT))
+    {
+        WriteCharsLegacy(screenInfo, str, false, nullptr);
+    }
+    else
+    {
+        screenInfo.GetStateMachine().ProcessString(str);
+    }
+
+    return STATUS_SUCCESS;
+}
+NT_CATCH_RETURN()
+
+// Routine Description:
+// - This method performs the actual work of attempting to write to the console, converting data types as necessary
+//   to adapt from the server types to the legacy internal host types.
+// - It operates on Unicode data only. It's assumed the text is translated by this point.
+// Arguments:
+// - OutContext - the console output object to write the new text into
+// - pwsTextBuffer - wide character text buffer provided by client application to insert
+// - cchTextBufferLength - text buffer counted in characters
+// - pcchTextBufferRead - character count of the number of characters we were able to insert before returning
+// - ppWaiter - If we are blocked from writing now and need to wait, this is filled with contextual data for the server to restore the call later
+// Return Value:
+// - S_OK if successful.
+// - S_OK if we need to wait (check if ppWaiter is not nullptr).
+// - Or a suitable HRESULT code for math/string/memory failures.
+[[nodiscard]] HRESULT WriteConsoleWImplHelper(IConsoleOutputObject& context,
+                                              const std::wstring_view buffer,
+                                              size_t& read,
+                                              bool requiresVtQuirk,
+                                              std::unique_ptr<WriteData>& waiter) noexcept
+{
+    try
+    {
+        // Set out variables in case we exit early.
+        read = 0;
+        waiter.reset();
+
+        // Convert characters to bytes to give to DoWriteConsole.
+        size_t cbTextBufferLength;
+        RETURN_IF_FAILED(SizeTMult(buffer.size(), sizeof(wchar_t), &cbTextBufferLength));
+
+        auto Status = DoWriteConsole(const_cast<wchar_t*>(buffer.data()), &cbTextBufferLength, context, requiresVtQuirk, waiter);
+
+        // Convert back from bytes to characters for the resulting string length written.
+        read = cbTextBufferLength / sizeof(wchar_t);
+
+        if (Status == CONSOLE_STATUS_WAIT)
+        {
+            FAIL_FAST_IF_NULL(waiter.get());
+            Status = STATUS_SUCCESS;
+        }
+
+        RETURN_NTSTATUS(Status);
+    }
+    CATCH_RETURN();
+}
+
+// Routine Description:
+// - Writes non-Unicode formatted data into the given console output object.
+// - This method will convert from the given input into wide characters before chain calling the wide character version of the function.
+//   It uses the current Output Codepage for conversions (set via SetConsoleOutputCP).
+// - NOTE: This may be blocked for various console states and will return a wait context pointer if necessary.
+// Arguments:
+// - context - the console output object to write the new text into
+// - buffer - char/byte text buffer provided by client application to insert
+// - read - character count of the number of characters (also bytes because A version) we were able to insert before returning
+// - waiter - If we are blocked from writing now and need to wait, this is filled with contextual data for the server to restore the call later
+// Return Value:
+// - S_OK if successful.
+// - S_OK if we need to wait (check if ppWaiter is not nullptr).
+// - Or a suitable HRESULT code for math/string/memory failures.
+[[nodiscard]] HRESULT ApiRoutines::WriteConsoleAImpl(IConsoleOutputObject& context,
+                                                     const std::string_view buffer,
+                                                     size_t& read,
+                                                     bool requiresVtQuirk,
+                                                     std::unique_ptr<IWaitRoutine>& waiter) noexcept
+{
+    try
+    {
+        // Ensure output variables are initialized.
+        read = 0;
+        waiter.reset();
+
+        if (buffer.empty())
+        {
+            return S_OK;
+        }
+
+        LockConsole();
+        auto unlock{ wil::scope_exit([&] { UnlockConsole(); }) };
+
+        auto& screenInfo{ context.GetActiveBuffer() };
+        const auto& consoleInfo{ ServiceLocator::LocateGlobals().getConsoleInformation() };
+        const auto codepage{ consoleInfo.OutputCP };
+        auto leadByteCaptured{ false };
+        auto leadByteConsumed{ false };
+        std::wstring wstr{};
+        static til::u8state u8State{};
+
+        // Convert our input parameters to Unicode
+        if (codepage == CP_UTF8)
+        {
+            RETURN_IF_FAILED(til::u8u16(buffer, wstr, u8State));
+            read = buffer.size();
+        }
+        else
+        {
+            // In case the codepage changes from UTF-8 to another,
+            // we discard partials that might still be cached.
+            u8State.reset();
+
+            int mbPtrLength{};
+            RETURN_IF_FAILED(SizeTToInt(buffer.size(), &mbPtrLength));
+
+            // (buffer.size() + 2) I think because we might be shoving another unicode char
+            // from screenInfo->WriteConsoleDbcsLeadByte in front
+            // because we previously checked that buffer.size() fits into an int, +2 won't cause an overflow of size_t
+            wstr.resize(buffer.size() + 2);
+
+            auto wcPtr{ wstr.data() };
+            auto mbPtr{ buffer.data() };
+            size_t dbcsLength{};
+            if (screenInfo.WriteConsoleDbcsLeadByte[0] != 0 && gsl::narrow_cast<byte>(*mbPtr) >= byte{ ' ' })
+            {
+                // there was a portion of a dbcs character stored from a previous
+                // call so we take the 2nd half from mbPtr[0], put them together
+                // and write the wide char to wcPtr[0]
+                screenInfo.WriteConsoleDbcsLeadByte[1] = gsl::narrow_cast<byte>(*mbPtr);
+
+                try
+                {
+                    const auto wFromComplemented{
+                        ConvertToW(codepage, { reinterpret_cast<const char*>(screenInfo.WriteConsoleDbcsLeadByte), ARRAYSIZE(screenInfo.WriteConsoleDbcsLeadByte) })
+                    };
+
+                    FAIL_FAST_IF(wFromComplemented.size() != 1);
+                    dbcsLength = sizeof(wchar_t);
+                    wcPtr[0] = wFromComplemented.at(0);
+                    mbPtr++;
+                }
+                catch (...)
+                {
+                    dbcsLength = 0;
+                }
+
+                // this looks weird to be always incrementing even if the conversion failed, but this is the
+                // original behavior so it's left unchanged.
+                wcPtr++;
+                mbPtrLength--;
+
+                // Note that we used a stored lead byte from a previous call in order to complete this write
+                // Use this to offset the "number of bytes consumed" calculation at the end by -1 to account
+                // for using a byte we had internally, not off the stream.
+                leadByteConsumed = true;
+            }
+
+            screenInfo.WriteConsoleDbcsLeadByte[0] = 0;
+
+            // if the last byte in mbPtr is a lead byte for the current code page,
+            // save it for the next time this function is called and we can piece it
+            // back together then
+            if (mbPtrLength != 0 && CheckBisectStringA(const_cast<char*>(mbPtr), mbPtrLength, &consoleInfo.OutputCPInfo))
+            {
+                screenInfo.WriteConsoleDbcsLeadByte[0] = gsl::narrow_cast<byte>(mbPtr[mbPtrLength - 1]);
+                mbPtrLength--;
+
+                // Note that we captured a lead byte during this call, but won't actually draw it until later.
+                // Use this to offset the "number of bytes consumed" calculation at the end by +1 to account
+                // for taking a byte off the stream.
+                leadByteCaptured = true;
+            }
+
+            if (mbPtrLength != 0)
+            {
+                // convert the remaining bytes in mbPtr to wide chars
+                mbPtrLength = sizeof(wchar_t) * MultiByteToWideChar(codepage, 0, mbPtr, mbPtrLength, wcPtr, mbPtrLength);
+            }
+
+            wstr.resize((dbcsLength + mbPtrLength) / sizeof(wchar_t));
+        }
+
+        // Hold the specific version of the waiter locally so we can tinker with it if we have to store additional context.
+        std::unique_ptr<WriteData> writeDataWaiter{};
+
+        // Make the W version of the call
+        size_t wcBufferWritten{};
+        const auto hr{ WriteConsoleWImplHelper(screenInfo, wstr, wcBufferWritten, requiresVtQuirk, writeDataWaiter) };
+
+        // If there is no waiter, process the byte count now.
+        if (nullptr == writeDataWaiter.get())
+        {
+            // Calculate how many bytes of the original A buffer were consumed in the W version of the call to satisfy mbBufferRead.
+            // For UTF-8 conversions, we've already returned this information above.
+            if (CP_UTF8 != codepage)
+            {
+                size_t mbBufferRead{};
+
+                // Start by counting the number of A bytes we used in printing our W string to the screen.
+                try
+                {
+                    mbBufferRead = GetALengthFromW(codepage, { wstr.data(), wcBufferWritten });
+                }
+                CATCH_LOG();
+
+                // If we captured a byte off the string this time around up above, it means we didn't feed
+                // it into the WriteConsoleW above, and therefore its consumption isn't accounted for
+                // in the count we just made. Add +1 to compensate.
+                if (leadByteCaptured)
+                {
+                    mbBufferRead++;
+                }
+
+                // If we consumed an internally-stored lead byte this time around up above, it means that we
+                // fed a byte into WriteConsoleW that wasn't a part of this particular call's request.
+                // We need to -1 to compensate and tell the caller the right number of bytes consumed this request.
+                if (leadByteConsumed)
+                {
+                    mbBufferRead--;
+                }
+
+                read = mbBufferRead;
+            }
+        }
+        else
+        {
+            // If there is a waiter, then we need to stow some additional information in the wait structure so
+            // we can synthesize the correct byte count later when the wait routine is triggered.
+            if (CP_UTF8 != codepage)
+            {
+                // For non-UTF8 codepages, save the lead byte captured/consumed data so we can +1 or -1 the final decoded count
+                // in the WaitData::Notify method later.
+                writeDataWaiter->SetLeadByteAdjustmentStatus(leadByteCaptured, leadByteConsumed);
+            }
+            else
+            {
+                // For UTF8 codepages, just remember the consumption count from the UTF-8 parser.
+                writeDataWaiter->SetUtf8ConsumedCharacters(read);
+            }
+        }
+
+        // Give back the waiter now that we're done with tinkering with it.
+        waiter.reset(writeDataWaiter.release());
+
+        return hr;
+    }
+    CATCH_RETURN();
+}
+
+// Routine Description:
+// - Writes Unicode formatted data into the given console output object.
+// - NOTE: This may be blocked for various console states and will return a wait context pointer if necessary.
+// Arguments:
+// - OutContext - the console output object to write the new text into
+// - pwsTextBuffer - wide character text buffer provided by client application to insert
+// - cchTextBufferLength - text buffer counted in characters
+// - pcchTextBufferRead - character count of the number of characters we were able to insert before returning
+// - ppWaiter - If we are blocked from writing now and need to wait, this is filled with contextual data for the server to restore the call later
+// Return Value:
+// - S_OK if successful.
+// - S_OK if we need to wait (check if ppWaiter is not nullptr).
+// - Or a suitable HRESULT code for math/string/memory failures.
+[[nodiscard]] HRESULT ApiRoutines::WriteConsoleWImpl(IConsoleOutputObject& context,
+                                                     const std::wstring_view buffer,
+                                                     size_t& read,
+                                                     bool requiresVtQuirk,
+                                                     std::unique_ptr<IWaitRoutine>& waiter) noexcept
+{
+    try
+    {
+        LockConsole();
+        auto unlock = wil::scope_exit([&] { UnlockConsole(); });
+
+        std::unique_ptr<WriteData> writeDataWaiter;
+        RETURN_IF_FAILED(WriteConsoleWImplHelper(context.GetActiveBuffer(), buffer, read, requiresVtQuirk, writeDataWaiter));
+
+        // Transfer specific waiter pointer into the generic interface wrapper.
+        waiter.reset(writeDataWaiter.release());
+
+        return S_OK;
+    }
+    CATCH_RETURN();
+}