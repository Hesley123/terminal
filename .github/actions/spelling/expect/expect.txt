--- conflicted
+++ resolved
@@ -1511,11 +1511,7 @@
 quickedit
 QUZ
 QWER
-<<<<<<< HEAD
-Qxxxxxx
-=======
 Qxxxxxxxxxxxxxxx
->>>>>>> b10d63f9
 qzmp
 RAII
 RALT
