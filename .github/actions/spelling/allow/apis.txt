ACCEPTFILES
ACCESSDENIED
acl
aclapi
alignas
alignof
APPLYTOSUBMENUS
appxrecipe
bitfield
bitfields
BUILDBRANCH
BUILDMSG
BUILDNUMBER
BYCOMMAND
BYPOSITION
charconv
CLASSNOTAVAILABLE
CLOSEAPP
cmdletbinding
COLORPROPERTY
colspan
COMDLG
commandlinetoargv
comparand
cstdint
CXICON
CYICON
Dacl
dataobject
dcomp
DERR
dlldata
DNE
DONTADDTORECENT
DWMSBT
DWMWA
<<<<<<< HEAD
DWMWA
=======
>>>>>>> 35db2803
DWORDLONG
endfor
ENDSESSION
enumset
environstrings
EXPCMDFLAGS
EXPCMDSTATE
filetime
FILTERSPEC
FORCEFILESYSTEM
FORCEMINIMIZE
frac
fullkbd
futex
GETDESKWALLPAPER
GETHIGHCONTRAST
GETMOUSEHOVERTIME
Hashtable
HIGHCONTRASTON
HIGHCONTRASTW
hinternet
HINTERNET
hotkeys
href
hrgn
HTCLOSE
hwinsta
HWINSTA
IActivation
IApp
IAppearance
IAsync
IBind
IBox
IClass
IComparable
IComparer
IConnection
ICustom
IDialog
IDirect
IExplorer
IFACEMETHOD
IFile
IGraphics
IInheritable
IMap
IMonarch
IObject
iosfwd
IPackage
IPeasant
ISetup
isspace
IStorage
istream
IStringable
ITab
ITaskbar
itow
IUri
IVirtual
KEYSELECT
LCID
llabs
llu
localtime
lround
Lsa
lsass
LSHIFT
LTGRAY
MAINWINDOW
memchr
memicmp
MENUCOMMAND
MENUDATA
MENUINFO
MENUITEMINFOW
mmeapi
MOUSELEAVE
mov
mptt
msappx
MULTIPLEUSE
NCHITTEST
NCLBUTTONDBLCLK
NCMOUSELEAVE
NCMOUSEMOVE
NCRBUTTONDBLCLK
NIF
NIN
NOAGGREGATION
NOASYNC
NOCHANGEDIR
NOPROGRESS
NOREDIRECTIONBITMAP
NOREPEAT
NOTIFYBYPOS
NOTIFYICON
NOTIFYICONDATA
ntprivapi
oaidl
ocidl
ODR
offsetof
ofstream
onefuzz
osver
OSVERSIONINFOEXW
otms
OUTLINETEXTMETRICW
overridable
PACL
PAGESCROLL
PATINVERT
PEXPLICIT
PICKFOLDERS
pmr
ptstr
QUERYENDSESSION
rcx
REGCLS
RETURNCMD
rfind
<<<<<<< HEAD
=======
RLO
>>>>>>> 35db2803
ROOTOWNER
roundf
RSHIFT
SACL
schandle
semver
serializer
SETVERSION
SHELLEXECUTEINFOW
shobjidl
SHOWHIDE
SHOWMINIMIZED
SHOWTIP
SINGLEUSE
SIZENS
smoothstep
snprintf
spsc
sregex
SRWLOC
SRWLOCK
STDCPP
STDMETHOD
strchr
strcpy
streambuf
strtoul
Stubless
Subheader
Subpage
syscall
SYSTEMBACKDROP
TABROW
TASKBARCREATED
TBPF
THEMECHANGED
tlg
TME
tmp
tmpdir
tolower
toupper
TRACKMOUSEEVENT
TTask
TVal
UChar
UFIELD
ULARGE
UOI
UPDATEINIFILE
userenv
USEROBJECTFLAGS
Viewbox
virtualalloc
wcsstr
wcstoui
WDJ
winhttp
winmain
winsta
winstamin
wmemcmp
wpc
WSF
wsregex
WWH
wwinmain
xchg
XDocument
XElement
xfacet
xhash
XIcon
xiosbase
xlocale
xlocbuf
xlocinfo
xlocmes
xlocmon
xlocnum
xloctime
XMax
xmemory
XParse
xpath
xstddef
xstring
xtree
xutility
YIcon
YMax
zwstring<|MERGE_RESOLUTION|>--- conflicted
+++ resolved
@@ -34,10 +34,6 @@
 DONTADDTORECENT
 DWMSBT
 DWMWA
-<<<<<<< HEAD
-DWMWA
-=======
->>>>>>> 35db2803
 DWORDLONG
 endfor
 ENDSESSION
@@ -163,10 +159,7 @@
 REGCLS
 RETURNCMD
 rfind
-<<<<<<< HEAD
-=======
 RLO
->>>>>>> 35db2803
 ROOTOWNER
 roundf
 RSHIFT
