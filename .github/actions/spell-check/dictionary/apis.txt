ACCEPTFILES
ACCESSDENIED
alignof
bitfield
bitfields
COLORPROPERTY
CLASSNOTAVAILABLE
environstrings
EXPCMDFLAGS
EXPCMDSTATE
fullkbd
futex
Hashtable
href
IAsync
IBind
IBox
IClass
IComparable
ICustom
IDialog
IDirect
IExplorer
IMap
IObject
IStorage
ITab
llabs
LCID
lround
LSHIFT
NCHITTEST
NCLBUTTONDBLCLK
NCRBUTTONDBLCLK
NOAGGREGATION
NOREDIRECTIONBITMAP
oaidl
ocidl
otms
OUTLINETEXTMETRICW
PAGESCROLL
RETURNCMD
rfind
roundf
RSHIFT
rx
serializer
SIZENS
<<<<<<< HEAD
snprintf
spsc
STDCPP
Subheader
Subpage
=======
GETDESKWALLPAPER
UPDATEINIFILE
spsc
STDCPP
strchr
>>>>>>> 743283e4
syscall
tmp
tolower
tx
userenv
wcsstr
wcstoui
XDocument
XElement
XParse<|MERGE_RESOLUTION|>--- conflicted
+++ resolved
@@ -46,19 +46,14 @@
 rx
 serializer
 SIZENS
-<<<<<<< HEAD
+GETDESKWALLPAPER
 snprintf
 spsc
 STDCPP
+strchr
 Subheader
 Subpage
-=======
-GETDESKWALLPAPER
 UPDATEINIFILE
-spsc
-STDCPP
-strchr
->>>>>>> 743283e4
 syscall
 tmp
 tolower
